# Change Log
All notable changes to this project will be documented in this file.

The format is based on [Keep a Changelog](http://keepachangelog.com/)
and this project adheres to [Semantic Versioning](http://semver.org/).

This changelog also contains important changes in dependencies.

## [Unreleased]
### Added
- New text layout implementation.
<<<<<<< HEAD
  - `textPath` support.
  - `writing-mode` support, aka vertical text.
  - [Text BIDI reordering](http://www.unicode.org/reports/tr9/).
  - Better text shaping.
  - Text will be converted into paths on the `usvg` side now.
  - `word-spacing` is supported for all backends now.
  - [`harfbuzz`](https://github.com/harfbuzz/harfbuzz) dependency.
  - Subscript, superscript offsets are extracted from font and not hardcoded now.
- A [raqote](https://github.com/jrmuizel/raqote) rendering backend
  thanks to [jrmuizel](https://github.com/jrmuizel).
=======
- `textPath` support.
- `writing-mode` support, aka vertical text.
- [Text BIDI reordering](http://www.unicode.org/reports/tr9/).
- Better text shaping.
- `word-spacing` is supported for all backends now.
- [`harfbuzz`](https://github.com/harfbuzz/harfbuzz) dependency.
- Subscript, superscript offsets are extracted from font and not hardcoded now.
>>>>>>> 708d0fff
- `shape-rendering`, `text-rendering` and `image-rendering` support.
- The `arithmetic` operator for `feComposite`.
- (usvg) `--quiet` argument.
- (c-api) `resvg_get_image_bbox`.
- (qt-api) `ResvgRenderer::boundingBox`.

### Changed
- Text will be converted into paths on the `usvg` side now.
- (resvg) Do not rescale images before rendering. This is faster and better.
- (usvg) An `image` element with a zero or negative size will be skipped now.
  Previously, a linked image size was used, which is incorrect.
- Geometry primitives (`Rect`, `Size`, etc) are immutable and always valid now.
- (usvg) The default `color-interpolation-filters` attribute will not be exported now.

### Removed
- (usvg) All text related structures and enums. Text will be converted into `Path` now.
- `InitObject` and `init()` because they are no longer needed.
- (c-api) `resvg_handle`, `resvg_init`, `resvg_destroy`.
- (c-api) `resvg_cairo_get_node_bbox` and `resvg_qt_get_node_bbox`.
  Use backend-independent `resvg_get_node_bbox` instead.
- (cairo-backend) `pango` dependency.
- (resvg) `Backend::calc_node_bbox`. Use `Node::calculate_bbox()` instead.

### Fixed
- `letter-spacing` on cursive scripts (like Arabic).
- (rctree) Prevent stack overflow on a huge, deeply nested SVG.
- (c-api) `resvg_is_image_empty` was always returning `false`.
- (resvg) Panic when `filter` with `objectBoudningBox` was set on an empty group.
- (usvg) `mask` with `objectBoundingBox` resolving.

## [0.6.1] - 2019-03-16
### Fixed
- (usvg) `transform` multiplication.
- (usvg) `use` inside `clipPath` resolving.

## [0.6.0] - 2019-03-16
### Added
- Nested `baseline-shift` support.
- (qt-api) `renderToImage`.
- (usvg) A better algorithm for unused defs (`defs` element children, like gradients) removal.
- (usvg) `Error::InvalidSize`.
- (c-api) `RESVG_ERROR_INVALID_SIZE`.

### Changed
- (usvg) A major rewrite.
- `baseline-shift` with `sub`, `super` and percent values calculation.
- Marker resolving moved completely to `usvg`.
- If an SVG doesn't have a valid size than an error will occur.
  Previously, an empty tree was produced.
- (qt-api) `render` methods are `const` now.
- (usvg) Disable default attributes exporting.

### Removed
- (usvg) Marker element and attributes. Markers will be resolved just like `use` now.

### Fixed
- (resvg) During the `tspan` rendering, the `text` bbox will be used instead
  of the `tspan` bbox itself. This is the correct behaviour by the SVG spec.
- (cairo-backend) `font-family` parsing.
- (usvg) `filter:none` processing.
- (usvg) `text` inside `text` processing.
- (usvg) Endless loop during `use` resolving.
- (usvg) Endless loop when SVG has indirect recursive `xlink:href` links.
- (usvg) Endless loop when SVG has recursive `marker-*` links.
- (usvg) Panic during `use` resolving.
- (usvg) Panic during inherited attributes resolving.
- (usvg) Groups regrouping.
- (usvg) `dx`/`dy` processing on `text`.
- (usvg) `textAnchor` resolving.
- (usvg) Ignore `fill-rule` on `text`.
- (svgtypes) Style with comments parsing.
- (roxmltree) Namespaces resolving.

## [0.5.0] - 2019-01-04
### Added
- `marker` support.
- Partial `baseline-shift` support.
- `letter-spacing` support.
- (qt-backend) `word-spacing` support.
  Does not work on the cairo backend.
- tools/explorer-thumbnailer
- tools/kde-dolphin-thumbnailer

### Fixed
- Object bounding box calculation.
- Pattern scaling.
- Nested `objectBoundigBox` support.
- (usvg) `color` on `use` resolving.
- (usvg) `offset` attribute resolving inside the `stop` element.
- (usvg) Ungrouping of groups with non-inheritable attributes.
- (usvg) `rotate` attribute resolving.
- (usvg) Paths without stroke and fill will no longer be removed.
  Required for a proper bbox resolving.
- (usvg) Coordinates resolving when units are `userSpaceOnUse`.
- (usvg) Groups regrouping. Caused an incorrect rendering of `clipPath`
  that had `filter` on a child.
- (usvg) Style attributes resolving on the root `svg` element.
- (usvg) `SmoothCurveTo` and `SmoothQuadratic` conversion.
- (usvg) `symbol` resolving.
- (cairo-backend) Font ascent calculation.
- (qt-backend) Stroking of LineTo specified as CurveTo.
- (svgdom) `stroke-miterlimit` attribute parsing.
- (svgdom) `length` and `number` attribute types parsing.
- (svgdom) `offset` attribute parsing.
- (svgdom) IRI resolving order when SVG has duplicated ID's.

## [0.4.0] - 2018-12-13
### Added
- (resvg) Initial filters support.
- (resvg) Nested `clipPath` and `mask` support.
- (resvg) MSVC support.
- (rendersvg) `font-family`, `font-size` and `languages` to args.
- (usvg) `systemLanguage` attribute support.
- (usvg) Default font family and size is configurable now.
- (c-api) `RESVG_ERROR_PARSING_FAILED`.
- (c-api) `font_family`, `font_size` and `languages` to `resvg_options`.
- (qt-api) `ResvgRenderer::setDevicePixelRatio`.

### Changed
- (rendersvg) Use `gumdrop` instead of `getopts`.
- (c-api) Qt wrapper is header-only now.

### Fixed
- (cairo-backend) Text layout.
- (cairo-backend) Rendering of a zero length subpath with a square cap.
- (qt-backend) Transform retrieving via Qt bindings.
- (resvg) Recursive SVG images via `image` tag.
- (resvg) Bbox calculation of the text with rotate.
- (resvg) Invisible elements processing.
- (qt-api) SVG from QByteArray loading when data is invalid.
- (usvg) `display` attribute processing.
- (usvg) Recursive `mask` resolving.
- (usvg) `inherit` attribute value resolving.
- (svgdom) XML namespaces resolving.

### Removed
- (rendersvg) `failure` dependency.

## [0.3.0] - 2018-05-23
### Added
- (c-api) `resvg_is_image_empty`.
- (c-api) `resvg_error` enum.
- (c-api) Qt wrapper.
- (resvg) Advanced text layout support (lists of x, y, dx, dy and rotate).
- (resvg) SVG support for `image` element.
- (usvg) `symbol` element support.
- (usvg) Nested `svg` elements support.
- (usvg) Paint fallback resolving.
- (usvg) Bbox validation for shapes that use painting servers.
- (svgdom) Elements from ENTITY resolving.

### Changed
- (c-api) `resvg_parse_tree_from_file`, `resvg_parse_tree_from_data`
  `resvg_cairo_render_to_image` and `resvg_qt_render_to_image`
  will return an error code now.
- (cairo-backend) Use `gdk-pixbuf` crate instead of `image`.
- (resvg) `Render::render_to_image` and `Render::render_node_to_image` will return
  `Option` and not `Result` now.
- (resvg) New geometry primitives implementation.
- (resvg) Rename `render_*` modules to `backend_`.
- (rendersvg) Use `getopts` instead of `clap` to reduce the executable size.
- (svgtypes) `StreamExt::parse_iri` and `StreamExt::parse_func_iri` will parse
  not only well-formed data now.

### Fixed
- (qt-backend) Gradient with `objectBoundingBox` rendering.
- (qt-backend) Text bounding box detection during the rendering.
- (cairo-backend) `image` element clipping.
- (cairo-backend) Layers management.
- (c-api) `resvg_get_node_transform` will return a correct transform now.
- (resvg) `text-decoration` thickness.
- (resvg) `pattern` scaling.
- (resvg) `image` without size rendering.
- (usvg) Panic during `visibility` resolving.
- (usvg) Gradients with one stop resolving.
- (usvg) `use` attributes resolving.
- (usvg) `clipPath` and `mask` attributes resolving.
- (usvg) `offset` attribute in `stop` element resolving.
- (usvg) Incorrect `font-size` attribute resolving.
- (usvg) Gradient stops resolving.
- (usvg) `switch` element resolving.
- (svgdom) Mixed `xml:space` processing.
- (svgtypes) `Paint::from_span` poor performance.

### Removed
- (c-api) `resvg_error_msg_destroy`.
- (resvg) `parse_rtree_*` methods. Use `usvg::Tree::from_` instead.
- (resvg) `Error`.

## [0.2.0] - 2018-04-24
### Added
- (svg) Partial `clipPath` support.
- (svg) Partial `mask` support.
- (svg) Partial `pattern` support.
- (svg) `preserveAspectRatio` support.
- (svg) Check that an external image is PNG or JPEG.
- (rendersvg) Added `--query-all` and `--export-id` arguments to render SVG items by ID.
- (rendersvg) Added `--perf` argument for a simple performance stats.

### Changed
- (resvg) API is completely new.

### Fixed
- `font-size` attribute inheritance during `use` resolving.

[Unreleased]: https://github.com/RazrFalcon/resvg/compare/v0.6.1...HEAD
[0.6.1]: https://github.com/RazrFalcon/resvg/compare/v0.6.0...v0.6.1
[0.6.0]: https://github.com/RazrFalcon/resvg/compare/v0.5.0...v0.6.0
[0.5.0]: https://github.com/RazrFalcon/resvg/compare/v0.4.0...v0.5.0
[0.4.0]: https://github.com/RazrFalcon/resvg/compare/v0.3.0...v0.4.0
[0.3.0]: https://github.com/RazrFalcon/resvg/compare/v0.2.0...v0.3.0
[0.2.0]: https://github.com/RazrFalcon/resvg/compare/v0.1.0...v0.2.0<|MERGE_RESOLUTION|>--- conflicted
+++ resolved
@@ -9,18 +9,6 @@
 ## [Unreleased]
 ### Added
 - New text layout implementation.
-<<<<<<< HEAD
-  - `textPath` support.
-  - `writing-mode` support, aka vertical text.
-  - [Text BIDI reordering](http://www.unicode.org/reports/tr9/).
-  - Better text shaping.
-  - Text will be converted into paths on the `usvg` side now.
-  - `word-spacing` is supported for all backends now.
-  - [`harfbuzz`](https://github.com/harfbuzz/harfbuzz) dependency.
-  - Subscript, superscript offsets are extracted from font and not hardcoded now.
-- A [raqote](https://github.com/jrmuizel/raqote) rendering backend
-  thanks to [jrmuizel](https://github.com/jrmuizel).
-=======
 - `textPath` support.
 - `writing-mode` support, aka vertical text.
 - [Text BIDI reordering](http://www.unicode.org/reports/tr9/).
@@ -28,7 +16,6 @@
 - `word-spacing` is supported for all backends now.
 - [`harfbuzz`](https://github.com/harfbuzz/harfbuzz) dependency.
 - Subscript, superscript offsets are extracted from font and not hardcoded now.
->>>>>>> 708d0fff
 - `shape-rendering`, `text-rendering` and `image-rendering` support.
 - The `arithmetic` operator for `feComposite`.
 - (usvg) `--quiet` argument.
