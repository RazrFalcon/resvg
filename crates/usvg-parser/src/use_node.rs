// This Source Code Form is subject to the terms of the Mozilla Public
// License, v. 2.0. If a copy of the MPL was not distributed with this
// file, You can obtain one at http://mozilla.org/MPL/2.0/.

use std::cell::RefCell;
use std::rc::Rc;

use svgtypes::{Length, LengthUnit};
use usvg_tree::{tiny_skia_path, Group, IsValidLength, Node, NonZeroRect, Path, Size, Transform};

use crate::converter;
use crate::svgtree::{AId, EId, SvgNode};

// TODO: do not return Option<()>
pub(crate) fn convert(
    node: SvgNode,
    state: &converter::State,
    cache: &mut converter::Cache,
    parent: &mut Group,
) -> Option<()> {
    let child = node.first_child()?;

    if state.parent_clip_path.is_some() && child.tag_name() == Some(EId::Symbol) {
        // Ignore `symbol` referenced by `use` inside a `clipPath`.
        // It will be ignored later anyway, but this will prevent
        // a redundant `clipPath` creation (which is required for `symbol`).
        return None;
    }

    let mut use_state = state.clone();
    use_state.context_fill = crate::style::resolve_fill(node, false, state, cache);
    use_state.context_stroke = crate::style::resolve_stroke(node, false, state, cache);

    // We require an original transformation to setup 'clipPath'.
    let mut orig_ts = node.resolve_transform(AId::Transform, state);
    let mut new_ts = Transform::default();

    {
        let x = node.convert_user_length(AId::X, &use_state, Length::zero());
        let y = node.convert_user_length(AId::Y, &use_state, Length::zero());
        new_ts = new_ts.pre_translate(x, y);
    }

    let linked_to_symbol = child.tag_name() == Some(EId::Symbol);

    if linked_to_symbol {
        if let Some(ts) = viewbox_transform(node, child, &use_state) {
            new_ts = new_ts.pre_concat(ts);
        }

<<<<<<< HEAD
        if let Some(clip_rect) = get_clip_rect(node, child, &use_state) {
            let mut g = clip_element(node, clip_rect, orig_ts, &use_state, cache, parent);

            // Make group for `use`.
            let mut parent = match converter::convert_group(node, &use_state, true, cache, &mut g) {
                converter::GroupKind::Create(g) => {
=======
        if let Some(clip_rect) = get_clip_rect(node, child, state) {
            let mut g = clip_element(node, clip_rect, orig_ts, state);

            // Make group for `use`.
            match converter::convert_group(node, state, true, cache) {
                converter::GroupKind::Create(mut g2) => {
>>>>>>> 701539c7
                    // We must reset transform, because it was already set
                    // to the group with clip-path.
                    g2.id = String::new(); // Prevent ID duplication.
                    g2.transform = Transform::default();
                    convert_children(child, new_ts, state, cache, &mut g2);
                    g.children.push(Node::Group(Box::new(g2)));
                }
                converter::GroupKind::Skip => {
                    convert_children(child, new_ts, state, cache, &mut g);
                }
                converter::GroupKind::Ignore => return None,
            }

<<<<<<< HEAD
            convert_children(child, new_ts, &use_state, cache, &mut parent);
=======
            parent.children.push(Node::Group(Box::new(g)));
>>>>>>> 701539c7
            return None;
        }
    }

    orig_ts = orig_ts.pre_concat(new_ts);

    if linked_to_symbol {
        // Make group for `use`.
<<<<<<< HEAD
        let mut parent = match converter::convert_group(node, &use_state, false, cache, parent) {
            converter::GroupKind::Create(g) => {
                if let NodeKind::Group(ref mut g) = *g.borrow_mut() {
                    g.transform = Transform::default();
                }

                g
=======
        match converter::convert_group(node, state, false, cache) {
            converter::GroupKind::Create(mut g) => {
                g.transform = Transform::default();
                convert_children(child, orig_ts, state, cache, &mut g);
                parent.children.push(Node::Group(Box::new(g)));
            }
            converter::GroupKind::Skip => {
                convert_children(child, orig_ts, state, cache, parent);
>>>>>>> 701539c7
            }
            converter::GroupKind::Ignore => return None,
<<<<<<< HEAD
        };

        convert_children(child, orig_ts, &use_state, cache, &mut parent);
=======
        }
>>>>>>> 701539c7
    } else {
        let linked_to_svg = child.tag_name() == Some(EId::Svg);
        if linked_to_svg {
            // When a `use` element references a `svg` element,
            // we have to remember `use` element size and use it
            // instead of `svg` element size.

            let def = Length::new(100.0, LengthUnit::Percent);
            // As per usual, the SVG spec doesn't clarify this edge case,
            // but it seems like `use` size has to be reset by each `use`.
            // Meaning if we have two nested `use` elements, where one had set `width` and
            // other set `height`, we have to ignore the first `width`.
            //
            // Example:
            // <use id="use1" xlink:href="#use2" width="100"/>
            // <use id="use2" xlink:href="#svg2" height="100"/>
            // <svg id="svg2" x="40" y="40" width="80" height="80" xmlns="http://www.w3.org/2000/svg"/>
            //
            // In this case `svg2` size is 80x100 and not 100x100.
            use_state.use_size = (None, None);

            // Width and height can be set independently.
            if node.has_attribute(AId::Width) {
                use_state.use_size.0 = Some(node.convert_user_length(AId::Width, &use_state, def));
            }
            if node.has_attribute(AId::Height) {
                use_state.use_size.1 = Some(node.convert_user_length(AId::Height, &use_state, def));
            }

            convert_children(node, orig_ts, &use_state, cache, parent);
        } else {
            convert_children(node, orig_ts, &use_state, cache, parent);
        }
    }

    Some(())
}

pub(crate) fn convert_svg(
    node: SvgNode,
    state: &converter::State,
    cache: &mut converter::Cache,
    parent: &mut Group,
) {
    // We require original transformation to setup 'clipPath'.
    let mut orig_ts = node.resolve_transform(AId::Transform, state);
    let mut new_ts = Transform::default();

    {
        let x = node.convert_user_length(AId::X, state, Length::zero());
        let y = node.convert_user_length(AId::Y, state, Length::zero());
        new_ts = new_ts.pre_translate(x, y);
    }

    if let Some(ts) = viewbox_transform(node, node, state) {
        new_ts = new_ts.pre_concat(ts);
    }

    // We have to create a new state which would have its viewBox set to the current SVG element.
    // Note that we're not updating State::size - it's a completely different property.
    let mut new_state = state.clone();
    new_state.view_box = {
        if let Some(vb) = node.parse_viewbox() {
            vb
        } else {
            // No `viewBox` attribute? Then use `x`, `y`, `width` and `height` instead.
            let x = node.convert_user_length(AId::X, &new_state, Length::zero());
            let y = node.convert_user_length(AId::Y, &new_state, Length::zero());
            let (mut w, mut h) = use_node_size(node, &new_state);

            // If attributes `width` and/or `height` are provided on the `use` element,
            // then these values will override the corresponding attributes
            // on the `svg` in the generated tree.
            w = new_state.use_size.0.unwrap_or(w);
            h = new_state.use_size.1.unwrap_or(h);

            NonZeroRect::from_xywh(x, y, w, h).unwrap_or(new_state.view_box)
        }
    };

    if let Some(clip_rect) = get_clip_rect(node, node, state) {
        let mut g = clip_element(node, clip_rect, orig_ts, state);
        convert_children(node, new_ts, &new_state, cache, &mut g);
        parent.children.push(Node::Group(Box::new(g)));
    } else {
        orig_ts = orig_ts.pre_concat(new_ts);
        convert_children(node, orig_ts, &new_state, cache, parent);
    }
}

fn clip_element(
    node: SvgNode,
    clip_rect: NonZeroRect,
    transform: Transform,
    state: &converter::State,
) -> Group {
    // We can't set `clip-path` on the element itself,
    // because it will be affected by a possible transform.
    // So we have to create an additional group.

    // Emulate a new viewport via clipPath.
    //
    // From:
    // <defs/>
    // <elem/>
    //
    // To:
    // <defs>
    //   <clipPath id="clipPath1">
    //     <rect/>
    //   </clipPath>
    // </defs>
    // <g clip-path="ulr(#clipPath1)">
    //   <elem/>
    // </g>

    let mut clip_path = usvg_tree::ClipPath::default();

    let mut path = Path::new(Rc::new(tiny_skia_path::PathBuilder::from_rect(
        clip_rect.to_rect(),
    )));
    path.fill = Some(usvg_tree::Fill::default());
    clip_path.root.children.push(Node::Path(Box::new(path)));

    // Nodes generated by markers must not have an ID. Otherwise we would have duplicates.
    let id = if state.parent_markers.is_empty() {
        node.element_id().to_string()
    } else {
        String::new()
    };

    Group {
        id,
        transform,
        clip_path: Some(Rc::new(RefCell::new(clip_path))),
        ..Group::default()
    }
}

fn convert_children(
    node: SvgNode,
    transform: Transform,
    state: &converter::State,
    cache: &mut converter::Cache,
    parent: &mut Group,
) {
    let required = !transform.is_identity();
    match converter::convert_group(node, state, required, cache) {
        converter::GroupKind::Create(mut g) => {
            g.transform = transform;

            if state.parent_clip_path.is_some() {
                converter::convert_clip_path_elements(node, state, cache, &mut g);
            } else {
                converter::convert_children(node, state, cache, &mut g);
            }

            parent.children.push(Node::Group(Box::new(g)));
        }
        converter::GroupKind::Skip => {
            if state.parent_clip_path.is_some() {
                converter::convert_clip_path_elements(node, state, cache, parent);
            } else {
                converter::convert_children(node, state, cache, parent);
            }
        }
        converter::GroupKind::Ignore => {}
    }
}

fn get_clip_rect(
    use_node: SvgNode,
    symbol_node: SvgNode,
    state: &converter::State,
) -> Option<NonZeroRect> {
    // No need to clip elements with overflow:visible.
    if matches!(
        symbol_node.attribute(AId::Overflow),
        Some("visible") | Some("auto")
    ) {
        return None;
    }

    // A nested `svg` with only the `viewBox` attribute and no "rectangle" (x, y, width, height)
    // should not be clipped.
    if use_node.tag_name() == Some(EId::Svg) {
        // Nested `svg` referenced by `use` still should be clipped, but by `use` bounds.
        if state.use_size.0.is_none() && state.use_size.1.is_none() {
            if !(use_node.has_attribute(AId::Width) && use_node.has_attribute(AId::Height)) {
                return None;
            }
        }
    }

    let (x, y, mut w, mut h) = {
        let x = use_node.convert_user_length(AId::X, state, Length::zero());
        let y = use_node.convert_user_length(AId::Y, state, Length::zero());
        let (w, h) = use_node_size(use_node, state);
        (x, y, w, h)
    };

    if use_node.tag_name() == Some(EId::Svg) {
        // If attributes `width` and/or `height` are provided on the `use` element,
        // then these values will override the corresponding attributes
        // on the `svg` in the generated tree.
        w = state.use_size.0.unwrap_or(w);
        h = state.use_size.1.unwrap_or(h);
    }

    if !w.is_valid_length() || !h.is_valid_length() {
        return None;
    }

    NonZeroRect::from_xywh(x, y, w, h)
}

fn use_node_size(node: SvgNode, state: &converter::State) -> (f32, f32) {
    let def = Length::new(100.0, LengthUnit::Percent);
    let w = node.convert_user_length(AId::Width, state, def);
    let h = node.convert_user_length(AId::Height, state, def);
    (w, h)
}

fn viewbox_transform(
    node: SvgNode,
    linked: SvgNode,
    state: &converter::State,
) -> Option<Transform> {
    let (mut w, mut h) = use_node_size(node, state);

    if node.tag_name() == Some(EId::Svg) {
        // If attributes `width` and/or `height` are provided on the `use` element,
        // then these values will override the corresponding attributes
        // on the `svg` in the generated tree.
        w = state.use_size.0.unwrap_or(w);
        h = state.use_size.1.unwrap_or(h);
    }

    let size = Size::from_wh(w, h)?;
    let vb = linked.parse_viewbox()?;
    let aspect = linked
        .attribute(AId::PreserveAspectRatio)
        .unwrap_or_default();

    Some(usvg_tree::utils::view_box_to_transform(vb, aspect, size))
}<|MERGE_RESOLUTION|>--- conflicted
+++ resolved
@@ -48,39 +48,26 @@
             new_ts = new_ts.pre_concat(ts);
         }
 
-<<<<<<< HEAD
         if let Some(clip_rect) = get_clip_rect(node, child, &use_state) {
-            let mut g = clip_element(node, clip_rect, orig_ts, &use_state, cache, parent);
+            let mut g = clip_element(node, clip_rect, orig_ts, &use_state);
 
             // Make group for `use`.
-            let mut parent = match converter::convert_group(node, &use_state, true, cache, &mut g) {
-                converter::GroupKind::Create(g) => {
-=======
-        if let Some(clip_rect) = get_clip_rect(node, child, state) {
-            let mut g = clip_element(node, clip_rect, orig_ts, state);
-
-            // Make group for `use`.
-            match converter::convert_group(node, state, true, cache) {
+            match converter::convert_group(node, &use_state, true, cache) {
                 converter::GroupKind::Create(mut g2) => {
->>>>>>> 701539c7
                     // We must reset transform, because it was already set
                     // to the group with clip-path.
                     g2.id = String::new(); // Prevent ID duplication.
                     g2.transform = Transform::default();
-                    convert_children(child, new_ts, state, cache, &mut g2);
+                    convert_children(child, new_ts, &use_state, cache, &mut g2);
                     g.children.push(Node::Group(Box::new(g2)));
                 }
                 converter::GroupKind::Skip => {
-                    convert_children(child, new_ts, state, cache, &mut g);
+                    convert_children(child, new_ts, &use_state, cache, &mut g);
                 }
                 converter::GroupKind::Ignore => return None,
             }
 
-<<<<<<< HEAD
-            convert_children(child, new_ts, &use_state, cache, &mut parent);
-=======
             parent.children.push(Node::Group(Box::new(g)));
->>>>>>> 701539c7
             return None;
         }
     }
@@ -89,33 +76,17 @@
 
     if linked_to_symbol {
         // Make group for `use`.
-<<<<<<< HEAD
-        let mut parent = match converter::convert_group(node, &use_state, false, cache, parent) {
-            converter::GroupKind::Create(g) => {
-                if let NodeKind::Group(ref mut g) = *g.borrow_mut() {
-                    g.transform = Transform::default();
-                }
-
-                g
-=======
-        match converter::convert_group(node, state, false, cache) {
+        match converter::convert_group(node, &use_state, false, cache) {
             converter::GroupKind::Create(mut g) => {
                 g.transform = Transform::default();
-                convert_children(child, orig_ts, state, cache, &mut g);
+                convert_children(child, orig_ts, &use_state, cache, &mut g);
                 parent.children.push(Node::Group(Box::new(g)));
             }
             converter::GroupKind::Skip => {
                 convert_children(child, orig_ts, state, cache, parent);
->>>>>>> 701539c7
             }
             converter::GroupKind::Ignore => return None,
-<<<<<<< HEAD
-        };
-
-        convert_children(child, orig_ts, &use_state, cache, &mut parent);
-=======
-        }
->>>>>>> 701539c7
+        }
     } else {
         let linked_to_svg = child.tag_name() == Some(EId::Svg);
         if linked_to_svg {
