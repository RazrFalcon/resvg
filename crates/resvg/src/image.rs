// This Source Code Form is subject to the terms of the Mozilla Public
// License, v. 2.0. If a copy of the MPL was not distributed with this
// file, You can obtain one at http://mozilla.org/MPL/2.0/.

use crate::render::TinySkiaPixmapMutExt;

pub fn render(
    image: &usvg::Image,
    transform: tiny_skia::Transform,
    pixmap: &mut tiny_skia::PixmapMut,
) {
    if image.visibility != usvg::Visibility::Visible {
        return;
    }

    match image.kind {
        usvg::ImageKind::SVG(ref tree) => {
            render_vector(image, tree, transform, pixmap);
        }
        #[cfg(feature = "raster-images")]
        _ => {
            raster_images::render_raster(image, transform, pixmap);
        }
        #[cfg(not(feature = "raster-images"))]
        _ => {
            log::warn!("Images decoding was disabled by a build feature.");
        }
    }
}

fn render_vector(
    image: &usvg::Image,
    tree: &usvg::Tree,
    transform: tiny_skia::Transform,
    pixmap: &mut tiny_skia::PixmapMut,
) -> Option<()> {
    let img_size = tree.size.to_int_size();
    let (ts, clip) = crate::geom::view_box_to_transform_with_clip(&image.view_box, img_size);

    let mut sub_pixmap = tiny_skia::Pixmap::new(pixmap.width(), pixmap.height()).unwrap();

    let source_transform = transform;
    let transform = transform.pre_concat(ts);

    crate::render(tree, transform, &mut sub_pixmap.as_mut());

    let mask = if let Some(clip) = clip {
        pixmap.create_rect_mask(source_transform, clip.to_rect())
    } else {
        None
    };

    pixmap.draw_pixmap(
        0,
        0,
        sub_pixmap.as_ref(),
        &tiny_skia::PixmapPaint::default(),
        tiny_skia::Transform::identity(),
        mask.as_ref(),
    );

    Some(())
}

#[cfg(feature = "raster-images")]
mod raster_images {
<<<<<<< HEAD
    use image::{ImageFormat, Rgb, Rgba};
    use super::Image;
=======
>>>>>>> 701539c7
    use crate::render::TinySkiaPixmapMutExt;
    use crate::OptionLog;

    fn decode_raster(image: &usvg::Image) -> Option<tiny_skia::Pixmap> {
        match image.kind {
            usvg::ImageKind::SVG(_) => None,
            usvg::ImageKind::JPEG(ref data) => {
                decode(data, ImageFormat::Jpeg).log_none(|| log::warn!("Failed to decode a JPEG image."))
            },
            usvg::ImageKind::PNG(ref data) => {
                tiny_skia::Pixmap::decode_png(data).ok().log_none(|| log::warn!("Failed to decode a PNG image."))
            },
            usvg::ImageKind::GIF(ref data) => {
                decode(data, ImageFormat::Gif).log_none(|| log::warn!("Failed to decode a GIF image."))
            },
            usvg::ImageKind::TIFF(ref data) => {
                decode(data, ImageFormat::Tiff).log_none(|| log::warn!("Failed to decode a TIFF image."))
            },
            usvg::ImageKind::AVIF(ref data) => {
                decode(data, ImageFormat::Avif).log_none(|| log::warn!("Failed to decode a AVIF image."))
            },
            usvg::ImageKind::WEBP(ref data) => {
                decode(data, ImageFormat::WebP).log_none(|| log::warn!("Failed to decode a WEBP image."))
            },
            usvg::ImageKind::BMP(ref data) => {
                decode(data, ImageFormat::Bmp).log_none(|| log::warn!("Failed to decode a WEBP image."))
            },
        }
    }

    fn decode(data: &[u8], format: ImageFormat) -> Option<tiny_skia::Pixmap> {
        let dynamic_image = image::load_from_memory_with_format(data, format).ok()?;
        let size = tiny_skia::IntSize::from_wh(dynamic_image.width(), dynamic_image.height())?;
        let res: Vec<u8> = dynamic_image.to_rgba8().pixels().flat_map(|&Rgba(c)| c).collect();

        let (w, h) = size.dimensions();
        let mut pixmap = tiny_skia::Pixmap::new(w, h)?;
        rgba_to_pixmap(&res, &mut pixmap);
        Some(pixmap)
    }

    fn rgba_to_pixmap(data: &[u8], pixmap: &mut tiny_skia::Pixmap) {
        use rgb::FromSlice;

        let mut i = 0;
        let dst = pixmap.data_mut();
        for p in data.as_rgba() {
            let a = p.a as f64 / 255.0;
            dst[i + 0] = (p.r as f64 * a + 0.5) as u8;
            dst[i + 1] = (p.g as f64 * a + 0.5) as u8;
            dst[i + 2] = (p.b as f64 * a + 0.5) as u8;
            dst[i + 3] = p.a;

            i += tiny_skia::BYTES_PER_PIXEL;
        }
    }

    pub(crate) fn render_raster(
        image: &usvg::Image,
        transform: tiny_skia::Transform,
        pixmap: &mut tiny_skia::PixmapMut,
    ) -> Option<()> {
        let raster = decode_raster(image)?;

        let img_size = tiny_skia::IntSize::from_wh(raster.width(), raster.height())?;
        let rect = image_rect(&image.view_box, img_size);

        let ts = tiny_skia::Transform::from_row(
            rect.width() / raster.width() as f32,
            0.0,
            0.0,
            rect.height() / raster.height() as f32,
            rect.x(),
            rect.y(),
        );

        let mut quality = tiny_skia::FilterQuality::Bicubic;
        if image.rendering_mode == usvg::ImageRendering::OptimizeSpeed {
            quality = tiny_skia::FilterQuality::Nearest;
        }

        let pattern = tiny_skia::Pattern::new(
            raster.as_ref(),
            tiny_skia::SpreadMode::Pad,
            quality,
            1.0,
            ts,
        );
        let mut paint = tiny_skia::Paint::default();
        paint.shader = pattern;

        let mask = if image.view_box.aspect.slice {
            pixmap.create_rect_mask(transform, image.view_box.rect.to_rect())
        } else {
            None
        };

        pixmap.fill_rect(rect.to_rect(), &paint, transform, mask.as_ref());

        Some(())
    }

    /// Calculates an image rect depending on the provided view box.
    fn image_rect(
        view_box: &usvg::ViewBox,
        img_size: tiny_skia::IntSize,
    ) -> tiny_skia::NonZeroRect {
        let new_size = crate::geom::fit_view_box(img_size.to_size(), view_box);
        let (x, y) = usvg::utils::aligned_pos(
            view_box.aspect.align,
            view_box.rect.x(),
            view_box.rect.y(),
            view_box.rect.width() - new_size.width(),
            view_box.rect.height() - new_size.height(),
        );

        new_size.to_non_zero_rect(x, y)
    }
}<|MERGE_RESOLUTION|>--- conflicted
+++ resolved
@@ -64,11 +64,8 @@
 
 #[cfg(feature = "raster-images")]
 mod raster_images {
-<<<<<<< HEAD
     use image::{ImageFormat, Rgb, Rgba};
     use super::Image;
-=======
->>>>>>> 701539c7
     use crate::render::TinySkiaPixmapMutExt;
     use crate::OptionLog;
 
