--- conflicted
+++ resolved
@@ -1,4 +1,3 @@
-use std::path::Path;
 use once_cell::sync::Lazy;
 use rgb::{FromSlice, RGBA8};
 use std::process::Command;
@@ -56,20 +55,13 @@
     );
     resvg::render(&tree, render_ts, &mut pixmap.as_mut());
 
-<<<<<<< HEAD
-    if !Path::new(&png_path).exists() {
-        pixmap.save_png(&format!("tests/{}.png", name)).unwrap();
-    }
-=======
     // pixmap.save_png(&format!("tests/{}.png", name)).unwrap();
     // Command::new("oxipng")
     //     .args(["-o".to_owned(), "6".to_owned(), "-Z".to_owned(), format!("tests/{}.png", name)])
     //     .output().unwrap();
->>>>>>> f4289f74
-
-    let mut rgba = pixmap.clone().take();
+
+    let mut rgba = pixmap.take();
     demultiply_alpha(rgba.as_mut_slice().as_rgba_mut());
-
 
     let expected_data = load_png(&png_path);
     assert_eq!(expected_data.len(), rgba.len());
@@ -87,10 +79,9 @@
     }
 
     // Save diff if needed.
-    if pixels_d != 0 {
-        pixmap.save_png(&format!("tests/{}.png", name)).unwrap();
-        gen_diff(&name, &expected_data, rgba.as_slice()).unwrap();
-    }
+    // if pixels_d != 0 {
+    //     gen_diff(&name, &expected_data, rgba.as_slice()).unwrap();
+    // }
 
     pixels_d
 }
