// This Source Code Form is subject to the terms of the Mozilla Public
// License, v. 2.0. If a copy of the MPL was not distributed with this
// file, You can obtain one at http://mozilla.org/MPL/2.0/.

use std::collections::HashMap;
use std::fmt::Display;
use std::io::Write;
use std::rc::Rc;

use crate::{TreeWriting, WriterContext};
use usvg_parser::{AId, EId};
use usvg_tree::*;
use xmlwriter::XmlWriter;

/// Checks that type has a default value.
trait IsDefault: Default {
    /// Checks that type has a default value.
    fn is_default(&self) -> bool;
}

impl<T: Default + PartialEq + Copy> IsDefault for T {
    #[inline]
    fn is_default(&self) -> bool {
        *self == Self::default()
    }
}

/// XML writing options.
#[derive(Clone, Debug)]
pub struct XmlOptions {
    /// Used to add a custom prefix to each element ID during writing.
    pub id_prefix: Option<String>,

    /// Set the coordinates numeric precision.
    ///
    /// Smaller precision can lead to a malformed output in some cases.
    ///
    /// Default: 8
    pub coordinates_precision: u8,

    /// Set the transform values numeric precision.
    ///
    /// Smaller precision can lead to a malformed output in some cases.
    ///
    /// Default: 8
    pub transforms_precision: u8,

    /// `xmlwriter` options.
    pub writer_opts: xmlwriter::Options,
}

impl Default for XmlOptions {
    fn default() -> Self {
        Self {
            id_prefix: Default::default(),
            coordinates_precision: 8,
            transforms_precision: 8,
            writer_opts: Default::default(),
        }
    }
}

pub(crate) fn convert(writer_context: &mut WriterContext) -> String {
    let mut xml = XmlWriter::new(writer_context.opt.writer_opts);

    xml.start_svg_element(EId::Svg);
    xml.write_svg_attribute(AId::Width, &writer_context.tree.size.width());
    xml.write_svg_attribute(AId::Height, &writer_context.tree.size.height());
    xml.write_viewbox(&writer_context.tree.view_box);
    xml.write_attribute("xmlns", "http://www.w3.org/2000/svg");
<<<<<<< HEAD
    if has_xlink(&writer_context.tree.root) {
=======
    if has_xlink(&tree.root) {
>>>>>>> 3e452c14
        xml.write_attribute("xmlns:xlink", "http://www.w3.org/1999/xlink");
    }

    xml.start_svg_element(EId::Defs);
    conv_defs(writer_context, &mut xml);
    xml.end_element();

    conv_elements(&writer_context.tree.root, false, writer_context, &mut xml);

    xml.end_document()
}

fn conv_filters(writer_context: &mut WriterContext, xml: &mut XmlWriter) {
    let tree = writer_context.tree;
    let opt = writer_context.opt;
    let mut filters = Vec::new();
    tree.filters(|filter| {
        if !filters.iter().any(|other| Rc::ptr_eq(&filter, other)) {
            filters.push(filter);
        }
    });

    let mut written_fe_image_nodes: Vec<String> = Vec::new();
    for filter in filters {
        for fe in &filter.primitives {
            if let filter::Kind::Image(ref img) = fe.kind {
                if let filter::ImageKind::Use(ref node) = img.data {
                    if !written_fe_image_nodes.iter().any(|id| id == &*node.id()) {
                        conv_element(node, false, writer_context, xml);
                        written_fe_image_nodes.push(node.id().to_string());
                    }
                }
            }
        }

        xml.start_svg_element(EId::Filter);
        xml.write_id_attribute(&filter.id, writer_context.opt);
        xml.write_rect_attrs(filter.rect);
        xml.write_units(AId::FilterUnits, filter.units, Units::ObjectBoundingBox);
        xml.write_units(
            AId::PrimitiveUnits,
            filter.primitive_units,
            Units::UserSpaceOnUse,
        );

        for fe in &filter.primitives {
            match fe.kind {
                filter::Kind::DropShadow(ref shadow) => {
                    xml.start_svg_element(EId::FeDropShadow);
                    xml.write_filter_primitive_attrs(fe);
                    xml.write_filter_input(AId::In, &shadow.input);
                    xml.write_attribute_fmt(
                        AId::StdDeviation.to_str(),
                        format_args!("{} {}", shadow.std_dev_x.get(), shadow.std_dev_y.get()),
                    );
                    xml.write_svg_attribute(AId::Dx, &shadow.dx);
                    xml.write_svg_attribute(AId::Dy, &shadow.dy);
                    xml.write_color(AId::FloodColor, shadow.color);
                    xml.write_svg_attribute(AId::FloodOpacity, &shadow.opacity.get());
                    xml.write_svg_attribute(AId::Result, &fe.result);
                    xml.end_element();
                }
                filter::Kind::GaussianBlur(ref blur) => {
                    xml.start_svg_element(EId::FeGaussianBlur);
                    xml.write_filter_primitive_attrs(fe);
                    xml.write_filter_input(AId::In, &blur.input);
                    xml.write_attribute_fmt(
                        AId::StdDeviation.to_str(),
                        format_args!("{} {}", blur.std_dev_x.get(), blur.std_dev_y.get()),
                    );
                    xml.write_svg_attribute(AId::Result, &fe.result);
                    xml.end_element();
                }
                filter::Kind::Offset(ref offset) => {
                    xml.start_svg_element(EId::FeOffset);
                    xml.write_filter_primitive_attrs(fe);
                    xml.write_filter_input(AId::In, &offset.input);
                    xml.write_svg_attribute(AId::Dx, &offset.dx);
                    xml.write_svg_attribute(AId::Dy, &offset.dy);
                    xml.write_svg_attribute(AId::Result, &fe.result);
                    xml.end_element();
                }
                filter::Kind::Blend(ref blend) => {
                    xml.start_svg_element(EId::FeBlend);
                    xml.write_filter_primitive_attrs(fe);
                    xml.write_filter_input(AId::In, &blend.input1);
                    xml.write_filter_input(AId::In2, &blend.input2);
                    xml.write_svg_attribute(
                        AId::Mode,
                        match blend.mode {
                            BlendMode::Normal => "normal",
                            BlendMode::Multiply => "multiply",
                            BlendMode::Screen => "screen",
                            BlendMode::Overlay => "overlay",
                            BlendMode::Darken => "darken",
                            BlendMode::Lighten => "lighten",
                            BlendMode::ColorDodge => "color-dodge",
                            BlendMode::ColorBurn => "color-burn",
                            BlendMode::HardLight => "hard-light",
                            BlendMode::SoftLight => "soft-light",
                            BlendMode::Difference => "difference",
                            BlendMode::Exclusion => "exclusion",
                            BlendMode::Hue => "hue",
                            BlendMode::Saturation => "saturation",
                            BlendMode::Color => "color",
                            BlendMode::Luminosity => "luminosity",
                        },
                    );
                    xml.write_svg_attribute(AId::Result, &fe.result);
                    xml.end_element();
                }
                filter::Kind::Flood(ref flood) => {
                    xml.start_svg_element(EId::FeFlood);
                    xml.write_filter_primitive_attrs(fe);
                    xml.write_color(AId::FloodColor, flood.color);
                    xml.write_svg_attribute(AId::FloodOpacity, &flood.opacity.get());
                    xml.write_svg_attribute(AId::Result, &fe.result);
                    xml.end_element();
                }
                filter::Kind::Composite(ref composite) => {
                    xml.start_svg_element(EId::FeComposite);
                    xml.write_filter_primitive_attrs(fe);
                    xml.write_filter_input(AId::In, &composite.input1);
                    xml.write_filter_input(AId::In2, &composite.input2);
                    xml.write_svg_attribute(
                        AId::Operator,
                        match composite.operator {
                            filter::CompositeOperator::Over => "over",
                            filter::CompositeOperator::In => "in",
                            filter::CompositeOperator::Out => "out",
                            filter::CompositeOperator::Atop => "atop",
                            filter::CompositeOperator::Xor => "xor",
                            filter::CompositeOperator::Arithmetic { .. } => "arithmetic",
                        },
                    );

                    if let filter::CompositeOperator::Arithmetic { k1, k2, k3, k4 } =
                        composite.operator
                    {
                        xml.write_svg_attribute(AId::K1, &k1);
                        xml.write_svg_attribute(AId::K2, &k2);
                        xml.write_svg_attribute(AId::K3, &k3);
                        xml.write_svg_attribute(AId::K4, &k4);
                    }

                    xml.write_svg_attribute(AId::Result, &fe.result);
                    xml.end_element();
                }
                filter::Kind::Merge(ref merge) => {
                    xml.start_svg_element(EId::FeMerge);
                    xml.write_filter_primitive_attrs(fe);
                    xml.write_svg_attribute(AId::Result, &fe.result);
                    for input in &merge.inputs {
                        xml.start_svg_element(EId::FeMergeNode);
                        xml.write_filter_input(AId::In, input);
                        xml.end_element();
                    }

                    xml.end_element();
                }
                filter::Kind::Tile(ref tile) => {
                    xml.start_svg_element(EId::FeTile);
                    xml.write_filter_primitive_attrs(fe);
                    xml.write_filter_input(AId::In, &tile.input);
                    xml.write_svg_attribute(AId::Result, &fe.result);
                    xml.end_element();
                }
                filter::Kind::Image(ref img) => {
                    xml.start_svg_element(EId::FeImage);
                    xml.write_filter_primitive_attrs(fe);
                    xml.write_aspect(img.aspect);
                    xml.write_svg_attribute(
                        AId::ImageRendering,
                        match img.rendering_mode {
                            ImageRendering::OptimizeQuality => "optimizeQuality",
                            ImageRendering::OptimizeSpeed => "optimizeSpeed",
                        },
                    );
                    match img.data {
                        filter::ImageKind::Image(ref kind) => {
                            xml.write_image_data(kind);
                        }
                        filter::ImageKind::Use(ref node) => {
                            let prefix = opt.id_prefix.as_deref().unwrap_or_default();
                            xml.write_attribute_fmt(
                                "xlink:href",
                                format_args!("#{}{}", prefix, node.id()),
                            );
                        }
                    }

                    xml.write_svg_attribute(AId::Result, &fe.result);
                    xml.end_element();
                }
                filter::Kind::ComponentTransfer(ref transfer) => {
                    xml.start_svg_element(EId::FeComponentTransfer);
                    xml.write_filter_primitive_attrs(fe);
                    xml.write_filter_input(AId::In, &transfer.input);
                    xml.write_svg_attribute(AId::Result, &fe.result);

                    xml.write_filter_transfer_function(EId::FeFuncR, &transfer.func_r);
                    xml.write_filter_transfer_function(EId::FeFuncG, &transfer.func_g);
                    xml.write_filter_transfer_function(EId::FeFuncB, &transfer.func_b);
                    xml.write_filter_transfer_function(EId::FeFuncA, &transfer.func_a);

                    xml.end_element();
                }
                filter::Kind::ColorMatrix(ref matrix) => {
                    xml.start_svg_element(EId::FeColorMatrix);
                    xml.write_filter_primitive_attrs(fe);
                    xml.write_filter_input(AId::In, &matrix.input);
                    xml.write_svg_attribute(AId::Result, &fe.result);

                    match matrix.kind {
                        filter::ColorMatrixKind::Matrix(ref values) => {
                            xml.write_svg_attribute(AId::Type, "matrix");
                            xml.write_numbers(AId::Values, values);
                        }
                        filter::ColorMatrixKind::Saturate(value) => {
                            xml.write_svg_attribute(AId::Type, "saturate");
                            xml.write_svg_attribute(AId::Values, &value.get());
                        }
                        filter::ColorMatrixKind::HueRotate(angle) => {
                            xml.write_svg_attribute(AId::Type, "hueRotate");
                            xml.write_svg_attribute(AId::Values, &angle);
                        }
                        filter::ColorMatrixKind::LuminanceToAlpha => {
                            xml.write_svg_attribute(AId::Type, "luminanceToAlpha");
                        }
                    }

                    xml.end_element();
                }
                filter::Kind::ConvolveMatrix(ref matrix) => {
                    xml.start_svg_element(EId::FeConvolveMatrix);
                    xml.write_filter_primitive_attrs(fe);
                    xml.write_filter_input(AId::In, &matrix.input);
                    xml.write_svg_attribute(AId::Result, &fe.result);

                    xml.write_attribute_fmt(
                        AId::Order.to_str(),
                        format_args!("{} {}", matrix.matrix.columns, matrix.matrix.rows),
                    );
                    xml.write_numbers(AId::KernelMatrix, &matrix.matrix.data);
                    xml.write_svg_attribute(AId::Divisor, &matrix.divisor.get());
                    xml.write_svg_attribute(AId::Bias, &matrix.bias);
                    xml.write_svg_attribute(AId::TargetX, &matrix.matrix.target_x);
                    xml.write_svg_attribute(AId::TargetY, &matrix.matrix.target_y);
                    xml.write_svg_attribute(
                        AId::EdgeMode,
                        match matrix.edge_mode {
                            filter::EdgeMode::None => "none",
                            filter::EdgeMode::Duplicate => "duplicate",
                            filter::EdgeMode::Wrap => "wrap",
                        },
                    );
                    xml.write_svg_attribute(
                        AId::PreserveAlpha,
                        if matrix.preserve_alpha {
                            "true"
                        } else {
                            "false"
                        },
                    );

                    xml.end_element();
                }
                filter::Kind::Morphology(ref morphology) => {
                    xml.start_svg_element(EId::FeMorphology);
                    xml.write_filter_primitive_attrs(fe);
                    xml.write_filter_input(AId::In, &morphology.input);
                    xml.write_svg_attribute(AId::Result, &fe.result);

                    xml.write_svg_attribute(
                        AId::Operator,
                        match morphology.operator {
                            filter::MorphologyOperator::Erode => "erode",
                            filter::MorphologyOperator::Dilate => "dilate",
                        },
                    );
                    xml.write_attribute_fmt(
                        AId::Radius.to_str(),
                        format_args!(
                            "{} {}",
                            morphology.radius_x.get(),
                            morphology.radius_y.get()
                        ),
                    );

                    xml.end_element();
                }
                filter::Kind::DisplacementMap(ref map) => {
                    xml.start_svg_element(EId::FeDisplacementMap);
                    xml.write_filter_primitive_attrs(fe);
                    xml.write_filter_input(AId::In, &map.input1);
                    xml.write_filter_input(AId::In2, &map.input2);
                    xml.write_svg_attribute(AId::Result, &fe.result);

                    xml.write_svg_attribute(AId::Scale, &map.scale);

                    let mut write_channel = |c, aid| {
                        xml.write_svg_attribute(
                            aid,
                            match c {
                                filter::ColorChannel::R => "R",
                                filter::ColorChannel::G => "G",
                                filter::ColorChannel::B => "B",
                                filter::ColorChannel::A => "A",
                            },
                        );
                    };
                    write_channel(map.x_channel_selector, AId::XChannelSelector);
                    write_channel(map.y_channel_selector, AId::YChannelSelector);

                    xml.end_element();
                }
                filter::Kind::Turbulence(ref turbulence) => {
                    xml.start_svg_element(EId::FeTurbulence);
                    xml.write_filter_primitive_attrs(fe);
                    xml.write_svg_attribute(AId::Result, &fe.result);

                    xml.write_attribute_fmt(
                        AId::BaseFrequency.to_str(),
                        format_args!(
                            "{} {}",
                            turbulence.base_frequency_x.get(),
                            turbulence.base_frequency_y.get()
                        ),
                    );
                    xml.write_svg_attribute(AId::NumOctaves, &turbulence.num_octaves);
                    xml.write_svg_attribute(AId::Seed, &turbulence.seed);
                    xml.write_svg_attribute(
                        AId::StitchTiles,
                        match turbulence.stitch_tiles {
                            true => "stitch",
                            false => "noStitch",
                        },
                    );
                    xml.write_svg_attribute(
                        AId::Type,
                        match turbulence.kind {
                            filter::TurbulenceKind::FractalNoise => "fractalNoise",
                            filter::TurbulenceKind::Turbulence => "turbulence",
                        },
                    );

                    xml.end_element();
                }
                filter::Kind::DiffuseLighting(ref light) => {
                    xml.start_svg_element(EId::FeDiffuseLighting);
                    xml.write_filter_primitive_attrs(fe);
                    xml.write_svg_attribute(AId::Result, &fe.result);

                    xml.write_svg_attribute(AId::SurfaceScale, &light.surface_scale);
                    xml.write_svg_attribute(AId::DiffuseConstant, &light.diffuse_constant);
                    xml.write_color(AId::LightingColor, light.lighting_color);
                    write_light_source(&light.light_source, xml);

                    xml.end_element();
                }
                filter::Kind::SpecularLighting(ref light) => {
                    xml.start_svg_element(EId::FeSpecularLighting);
                    xml.write_filter_primitive_attrs(fe);
                    xml.write_svg_attribute(AId::Result, &fe.result);

                    xml.write_svg_attribute(AId::SurfaceScale, &light.surface_scale);
                    xml.write_svg_attribute(AId::SpecularConstant, &light.specular_constant);
                    xml.write_svg_attribute(AId::SpecularExponent, &light.specular_exponent);
                    xml.write_color(AId::LightingColor, light.lighting_color);
                    write_light_source(&light.light_source, xml);

                    xml.end_element();
                }
            };
        }

        xml.end_element();
    }
}

fn conv_defs(writer_context: &mut WriterContext, xml: &mut XmlWriter) {
    let tree = writer_context.tree;
    let opt = writer_context.opt;
    let mut paint_servers: Vec<Paint> = Vec::new();
    tree.paint_servers(|paint| {
        if !paint_servers.contains(paint) {
            paint_servers.push(paint.clone());
        }
    });

    for paint in paint_servers {
        match paint {
            Paint::Color(_) => {}
            Paint::LinearGradient(lg) => {
                xml.start_svg_element(EId::LinearGradient);
                xml.write_id_attribute(&lg.id, opt);
                xml.write_svg_attribute(AId::X1, &lg.x1);
                xml.write_svg_attribute(AId::Y1, &lg.y1);
                xml.write_svg_attribute(AId::X2, &lg.x2);
                xml.write_svg_attribute(AId::Y2, &lg.y2);
                write_base_grad(&lg.base, xml, opt);
                xml.end_element();
            }
            Paint::RadialGradient(rg) => {
                xml.start_svg_element(EId::RadialGradient);
                xml.write_id_attribute(&rg.id, opt);
                xml.write_svg_attribute(AId::Cx, &rg.cx);
                xml.write_svg_attribute(AId::Cy, &rg.cy);
                xml.write_svg_attribute(AId::R, &rg.r.get());
                xml.write_svg_attribute(AId::Fx, &rg.fx);
                xml.write_svg_attribute(AId::Fy, &rg.fy);
                write_base_grad(&rg.base, xml, opt);
                xml.end_element();
            }
            Paint::Pattern(pattern) => {
                xml.start_svg_element(EId::Pattern);
                xml.write_id_attribute(&pattern.id, opt);
                xml.write_rect_attrs(pattern.rect);
                xml.write_units(AId::PatternUnits, pattern.units, Units::ObjectBoundingBox);
                xml.write_units(
                    AId::PatternContentUnits,
                    pattern.content_units,
                    Units::UserSpaceOnUse,
                );
                xml.write_transform(AId::PatternTransform, pattern.transform, opt);

                if let Some(ref vbox) = pattern.view_box {
                    xml.write_viewbox(vbox);
                }

                conv_elements(&pattern.root, false, writer_context, xml);

                xml.end_element();
            }
        }
    }

    conv_filters(writer_context, xml);

    let mut clip_paths = Vec::new();
    tree.clip_paths(|clip| {
        if !clip_paths.iter().any(|other| Rc::ptr_eq(&clip, other)) {
            clip_paths.push(clip);
        }
    });
    for clip in clip_paths {
        xml.start_svg_element(EId::ClipPath);
        xml.write_id_attribute(&clip.id, opt);
        xml.write_units(AId::ClipPathUnits, clip.units, Units::UserSpaceOnUse);
        xml.write_transform(AId::Transform, clip.transform, opt);

        if let Some(ref clip) = clip.clip_path {
            xml.write_func_iri(AId::ClipPath, &clip.id, opt);
        }

        conv_elements(&clip.root, true, writer_context, xml);

        xml.end_element();
    }

    let mut masks = Vec::new();
    tree.masks(|mask| {
        if !masks.iter().any(|other| Rc::ptr_eq(&mask, other)) {
            masks.push(mask);
        }
    });
    for mask in masks {
        xml.start_svg_element(EId::Mask);
        xml.write_id_attribute(&mask.id, opt);
        if mask.kind == MaskType::Alpha {
            xml.write_svg_attribute(AId::MaskType, "alpha");
        }
        xml.write_units(AId::MaskUnits, mask.units, Units::ObjectBoundingBox);
        xml.write_units(
            AId::MaskContentUnits,
            mask.content_units,
            Units::UserSpaceOnUse,
        );
        xml.write_rect_attrs(mask.rect);

        if let Some(ref mask) = mask.mask {
            xml.write_func_iri(AId::Mask, &mask.id, opt);
        }

        conv_elements(&mask.root, false, writer_context, xml);

        xml.end_element();
    }

    if tree.has_text_nodes() {
        for node in tree.root.descendants() {
            if let NodeKind::Text(ref text) = *node.borrow() {
                for chunk in &text.chunks {
                    if let TextFlow::Path(ref text_path) = chunk.text_flow {
                        let path_id = writer_context.id_map.bump_path("");
                        let path = Path {
                            id: path_id.clone(),
                            data: text_path.path.clone(),
                            visibility: Visibility::default(),
                            fill: None,
                            stroke: None,
                            text_bbox: None,
                            rendering_mode: ShapeRendering::default(),
                            paint_order: PaintOrder::default(),
                        };
                        write_path(&path, false, Transform::default(), None, opt, xml);
                        writer_context.text_path_map.push(path_id);
                    }
                }
            }
        }

        writer_context.text_path_map = writer_context.text_path_map.clone().into_iter().rev().collect();
    }
}

fn conv_elements(
    parent: &Node,
    is_clip_path: bool,
    writer_context: &mut WriterContext,
    xml: &mut XmlWriter,
) {
    for n in parent.children() {
        conv_element(&n, is_clip_path, writer_context, xml);
    }
}

fn conv_element(
    node: &Node,
    is_clip_path: bool,
    writer_context: &mut WriterContext,
    xml: &mut XmlWriter,
) {
    let opt = writer_context.opt;
    match *node.borrow() {
        NodeKind::Path(ref p) => {
            write_path(p, is_clip_path, Transform::default(), None, opt, xml);
        }
        NodeKind::Image(ref img) => {
            xml.start_svg_element(EId::Image);
            if !img.id.is_empty() {
                xml.write_id_attribute(&img.id, opt);
            }

            xml.write_rect_attrs(img.view_box.rect);
            if !img.view_box.aspect.is_default() {
                xml.write_aspect(img.view_box.aspect);
            }

            xml.write_visibility(img.visibility);

            match img.rendering_mode {
                ImageRendering::OptimizeQuality => {}
                ImageRendering::OptimizeSpeed => {
                    xml.write_svg_attribute(AId::ImageRendering, "optimizeSpeed");
                }
            }

            xml.write_image_data(&img.kind);

            xml.end_element();
        }
        NodeKind::Group(ref g) => {
            if is_clip_path {
                // ClipPath with a Group element is an `usvg` special case.
                // Group will contain a single path element and we should set
                // `clip-path` on it.

<<<<<<< HEAD
                if let Some(node) = node.first_child() {
                    if let NodeKind::Path(ref path) = *node.borrow() {
=======
                // TODO: As mentioned above, if it is a group element it should only contain a
                // single path element. However when converting text nodes to path, multiple
                // paths might be present. As a temporary workaround, we just loop over all
                // children instead.
                for child in node.children() {
                    if let NodeKind::Path(ref path) = *child.borrow() {
>>>>>>> 3e452c14
                        let path = path.clone();

                        let clip_id = g.clip_path.as_ref().map(|cp| cp.id.as_str());
                        write_path(&path, is_clip_path, g.transform, clip_id, opt, xml);
                    }
                }
                return;
            }

            xml.start_svg_element(EId::G);
            if !g.id.is_empty() {
                xml.write_id_attribute(&g.id, opt);
            };

            if let Some(ref clip) = g.clip_path {
                xml.write_func_iri(AId::ClipPath, &clip.id, opt);
            }

            if let Some(ref mask) = g.mask {
                xml.write_func_iri(AId::Mask, &mask.id, opt);
            }

            if !g.filters.is_empty() {
                let prefix = opt.id_prefix.as_deref().unwrap_or_default();
                let ids: Vec<_> = g
                    .filters
                    .iter()
                    .map(|filter| format!("url(#{}{})", prefix, filter.id))
                    .collect();
                xml.write_svg_attribute(AId::Filter, &ids.join(" "));
            }

            if g.opacity != Opacity::ONE {
                xml.write_svg_attribute(AId::Opacity, &g.opacity.get());
            }

            xml.write_transform(AId::Transform, g.transform, opt);

            if g.blend_mode != BlendMode::Normal || g.isolate {
                let blend_mode = match g.blend_mode {
                    BlendMode::Normal => "normal",
                    BlendMode::Multiply => "multiply",
                    BlendMode::Screen => "screen",
                    BlendMode::Overlay => "overlay",
                    BlendMode::Darken => "darken",
                    BlendMode::Lighten => "lighten",
                    BlendMode::ColorDodge => "color-dodge",
                    BlendMode::ColorBurn => "color-burn",
                    BlendMode::HardLight => "hard-light",
                    BlendMode::SoftLight => "soft-light",
                    BlendMode::Difference => "difference",
                    BlendMode::Exclusion => "exclusion",
                    BlendMode::Hue => "hue",
                    BlendMode::Saturation => "saturation",
                    BlendMode::Color => "color",
                    BlendMode::Luminosity => "luminosity",
                };

                // For reasons unknown, `mix-blend-mode` and `isolation` must be written
                // as `style` attribute.
                let isolation = if g.isolate { "isolate" } else { "auto" };
                xml.write_attribute_fmt(
                    AId::Style.to_str(),
                    format_args!("mix-blend-mode:{};isolation:{}", blend_mode, isolation),
                );
            }

            conv_elements(node, false, writer_context, xml);

            xml.end_element();
        }
        NodeKind::Text(ref text) => {
            xml.start_svg_element(EId::Text);
            if !text.id.is_empty() {
                xml.write_id_attribute(&text.id, opt);
            }

            xml.write_attribute_raw("xml:space", |buf| {
                buf.extend_from_slice("preserve".as_bytes())
            });

            match text.rendering_mode {
                TextRendering::OptimizeSpeed => {
                    xml.write_svg_attribute(AId::TextRendering, "optimizeSpeed")
                }
                TextRendering::GeometricPrecision => {
                    xml.write_svg_attribute(AId::TextRendering, "geometricPrecision")
                }
                TextRendering::OptimizeLegibility => {
                    xml.write_svg_attribute(AId::TextRendering, "optimizeLegibility")
                }
            }

            match text.writing_mode {
                WritingMode::LeftToRight => {}
                WritingMode::TopToBottom => xml.write_svg_attribute(AId::WritingMode, "tb"),
            }

            let mut char_offset: usize = 0;

            xml.set_preserve_whitespaces(true);
            for chunk in &text.chunks {
                if let TextFlow::Path(text_path) = &chunk.text_flow {
                    xml.start_svg_element(EId::TextPath);

                    xml.write_attribute_raw("xlink:href", |buf| {
                        let ref_path = writer_context.text_path_map.pop().unwrap();
                        let prefix = opt.id_prefix.as_deref().unwrap_or_default();
                        let url = format!("#{}{}", prefix, ref_path);
                        buf.extend_from_slice(url.as_bytes());
                    });

                    if text_path.start_offset != 0.0 {
                        xml.write_svg_attribute(AId::StartOffset, &text_path.start_offset);
                    }

                }   else {
                    xml.start_svg_element(EId::Tspan);
                }

                match chunk.anchor {
                    TextAnchor::Start => {}
                    TextAnchor::Middle => xml.write_svg_attribute(AId::TextAnchor, "middle"),
                    TextAnchor::End => xml.write_svg_attribute(AId::TextAnchor, "end"),
                }

                for span in &chunk.spans {
                    for baseline_shift in &span.baseline_shift {
                        xml.start_svg_element(EId::Tspan);
                        match baseline_shift{
                            BaselineShift::Number(num) => xml.write_svg_attribute(AId::BaselineShift, num),
                            BaselineShift::Baseline => xml.write_svg_attribute(AId::BaselineShift, "baseline"),
                            BaselineShift::Subscript => xml.write_svg_attribute(AId::BaselineShift, "sub"),
                            BaselineShift::Superscript => xml.write_svg_attribute(AId::BaselineShift, "super")
                        }
                    }

                    xml.start_svg_element(EId::Tspan);
                    xml.write_svg_attribute(AId::FontFamily, &span.font.families.join(", "));

                    match span.font.style {
                        FontStyle::Normal => {}
                        FontStyle::Italic => xml.write_svg_attribute(AId::FontStyle, "italic"),
                        FontStyle::Oblique => xml.write_svg_attribute(AId::FontStyle, "oblique"),
                    }

                    if span.font.weight != 400 {
                        xml.write_svg_attribute(AId::FontWeight, &span.font.weight);
                    }

                    match span.visibility {
                        Visibility::Visible => {},
                        Visibility::Hidden => xml.write_svg_attribute(AId::Visibility, "hidden"),
                        Visibility::Collapse => xml.write_svg_attribute(AId::Visibility, "collapse"),
                    }

                    xml.write_svg_attribute(AId::FontSize, &span.font_size);

                    if span.letter_spacing != 0.0 {
                        xml.write_svg_attribute(AId::LetterSpacing, &span.letter_spacing);
                    }

                    if span.word_spacing != 0.0 {
                        xml.write_svg_attribute(AId::WordSpacing, &span.word_spacing);
                    }

                    if let Some(text_length) = span.text_length {
                        xml.write_svg_attribute(AId::TextLength, &text_length);
                    }

                    if span.length_adjust == LengthAdjust::SpacingAndGlyphs {
                        xml.write_svg_attribute(AId::LengthAdjust, "spacingAndGlyphs");
                    }

                    if span.small_caps {
                        xml.write_svg_attribute(AId::FontVariant, "small-caps");
                    }

                    if span.paint_order == PaintOrder::StrokeAndFill {
                        xml.write_svg_attribute(AId::PaintOrder, "stroke fill");
                    }

                    if !span.apply_kerning {
                        xml.write_attribute_raw("style", |buf| {
                            buf.extend_from_slice("font-kerning:none".as_bytes())
                        });
                    }

                    match span.alignment_baseline {
                        AlignmentBaseline::Auto => {}
                        AlignmentBaseline::Baseline => {
                            xml.write_svg_attribute(AId::AlignmentBaseline, "baseline")
                        }
                        AlignmentBaseline::BeforeEdge => {
                            xml.write_svg_attribute(AId::AlignmentBaseline, "before-edge")
                        }
                        AlignmentBaseline::TextBeforeEdge => {
                            xml.write_svg_attribute(AId::AlignmentBaseline, "text-before-edge")
                        }
                        AlignmentBaseline::Middle => {
                            xml.write_svg_attribute(AId::AlignmentBaseline, "middle")
                        }
                        AlignmentBaseline::Central => {
                            xml.write_svg_attribute(AId::AlignmentBaseline, "central")
                        }
                        AlignmentBaseline::AfterEdge => {
                            xml.write_svg_attribute(AId::AlignmentBaseline, "after-edge")
                        }
                        AlignmentBaseline::TextAfterEdge => {
                            xml.write_svg_attribute(AId::AlignmentBaseline, "text-after-edge")
                        }
                        AlignmentBaseline::Ideographic => {
                            xml.write_svg_attribute(AId::AlignmentBaseline, "ideographic")
                        }
                        AlignmentBaseline::Alphabetic => {
                            xml.write_svg_attribute(AId::AlignmentBaseline, "alphabetic")
                        }
                        AlignmentBaseline::Hanging => {
                            xml.write_svg_attribute(AId::AlignmentBaseline, "hanging")
                        }
                        AlignmentBaseline::Mathematical => {
                            xml.write_svg_attribute(AId::AlignmentBaseline, "mathematical")
                        }
                    };

                    match span.dominant_baseline {
                        DominantBaseline::Auto => {}
                        DominantBaseline::UseScript => {
                            xml.write_svg_attribute(AId::DominantBaseline, "use-script")
                        }
                        DominantBaseline::NoChange => {
                            xml.write_svg_attribute(AId::DominantBaseline, "no-change")
                        }
                        DominantBaseline::ResetSize => {
                            xml.write_svg_attribute(AId::DominantBaseline, "reset-size")
                        }
                        DominantBaseline::TextBeforeEdge => {
                            xml.write_svg_attribute(AId::DominantBaseline, "text-before-edge")
                        }
                        DominantBaseline::Middle => {
                            xml.write_svg_attribute(AId::DominantBaseline, "middle")
                        }
                        DominantBaseline::Central => {
                            xml.write_svg_attribute(AId::DominantBaseline, "central")
                        }
                        DominantBaseline::TextAfterEdge => {
                            xml.write_svg_attribute(AId::DominantBaseline, "text-after-edge")
                        }
                        DominantBaseline::Ideographic => {
                            xml.write_svg_attribute(AId::DominantBaseline, "ideographic")
                        }
                        DominantBaseline::Alphabetic => {
                            xml.write_svg_attribute(AId::DominantBaseline, "alphabetic")
                        }
                        DominantBaseline::Hanging => {
                            xml.write_svg_attribute(AId::DominantBaseline, "hanging")
                        }
                        DominantBaseline::Mathematical => {
                            xml.write_svg_attribute(AId::DominantBaseline, "mathematical")
                        }
                    }

                    write_fill(&span.fill, is_clip_path, opt, xml);
                    write_stroke(&span.stroke, opt, xml);

                    let cur_text =
                        std::str::from_utf8(&chunk.text.as_bytes()[span.start..span.end]).unwrap();

                    let num_chars = cur_text.chars().count();
                    let collect_coordinates = |mapper: &dyn Fn(&CharacterPosition) -> f32| {
                        let reversed = text.positions
                            [char_offset + span.start..char_offset + span.start + num_chars]
                            .iter()
                            .map(mapper)
                            .rev()
                            .skip_while(|dx| *dx == 0.0)
                            .collect::<Vec<_>>();
                        reversed.into_iter().rev().collect::<Vec<_>>()
                    };

                    let dx_values: Vec<f32> =
                        collect_coordinates(&|p: &CharacterPosition| p.dx.unwrap_or_default());
                    let dy_values: Vec<f32> =
                        collect_coordinates(&|p: &CharacterPosition| p.dy.unwrap_or_default());
                    let x_values: Vec<f32> =
                        collect_coordinates(&|p: &CharacterPosition| p.x.unwrap_or_default());
                    let y_values: Vec<f32> =
                        collect_coordinates(&|p: &CharacterPosition| p.y.unwrap_or_default());
                    let rotations = text.rotate
                        [char_offset + span.start..char_offset + span.start + num_chars]
                        .into_iter()
                        .map(|rotate| *rotate)
                        .rev()
                        .skip_while(|rotate| *rotate == 0.0)
                        .collect::<Vec<_>>();
                    let rotations = rotations.into_iter().rev().collect::<Vec<_>>();

                    if !dx_values.is_empty() {
                        xml.write_numbers(AId::Dx, &dx_values);
                    }

                    if !dy_values.is_empty() {
                        xml.write_numbers(AId::Dy, &dy_values);
                    }

                    if !x_values.is_empty() {
                        xml.write_numbers(AId::X, &x_values);
                    }

                    if !y_values.is_empty() {
                        xml.write_numbers(AId::Y, &y_values);
                    }

                    if !rotations.is_empty() {
                        xml.write_numbers(AId::Rotate, &rotations);
                    }

                    xml.write_text(&cur_text.replace("&", "&amp;"));

                    xml.end_element();

                    for _ in &span.baseline_shift {
                        xml.end_element();
                    }
                }
                xml.end_element();

                char_offset += chunk.text.chars().count();
            }

            xml.end_element();
            xml.set_preserve_whitespaces(false);
        }
    }
}

trait XmlWriterExt {
    fn start_svg_element(&mut self, id: EId);
    fn write_svg_attribute<V: Display + ?Sized>(&mut self, id: AId, value: &V);
    fn write_id_attribute(&mut self, value: &str, opt: &XmlOptions);
    fn write_color(&mut self, id: AId, color: Color);
    fn write_viewbox(&mut self, view_box: &ViewBox);
    fn write_aspect(&mut self, aspect: AspectRatio);
    fn write_units(&mut self, id: AId, units: Units, def: Units);
    fn write_transform(&mut self, id: AId, units: Transform, opt: &XmlOptions);
    fn write_visibility(&mut self, value: Visibility);
    fn write_func_iri(&mut self, aid: AId, id: &str, opt: &XmlOptions);
    fn write_rect_attrs(&mut self, r: NonZeroRect);
    fn write_numbers(&mut self, aid: AId, list: &[f32]);
    fn write_image_data(&mut self, kind: &ImageKind);
    fn write_filter_input(&mut self, id: AId, input: &filter::Input);
    fn write_filter_primitive_attrs(&mut self, fe: &filter::Primitive);
    fn write_filter_transfer_function(&mut self, eid: EId, fe: &filter::TransferFunction);
}

impl XmlWriterExt for XmlWriter {
    #[inline(never)]
    fn start_svg_element(&mut self, id: EId) {
        self.start_element(id.to_str());
    }

    #[inline(never)]
    fn write_svg_attribute<V: Display + ?Sized>(&mut self, id: AId, value: &V) {
        self.write_attribute(id.to_str(), value)
    }

    #[inline(never)]
    fn write_id_attribute(&mut self, value: &str, opt: &XmlOptions) {
        debug_assert!(!value.is_empty());
        if let Some(ref prefix) = opt.id_prefix {
            self.write_attribute_fmt("id", format_args!("{}{}", prefix, value));
        } else {
            self.write_attribute("id", value);
        }
    }

    #[inline(never)]
    fn write_color(&mut self, id: AId, c: Color) {
        static CHARS: &[u8] = b"0123456789abcdef";

        #[inline]
        fn int2hex(n: u8) -> (u8, u8) {
            (CHARS[(n >> 4) as usize], CHARS[(n & 0xf) as usize])
        }

        let (r1, r2) = int2hex(c.red);
        let (g1, g2) = int2hex(c.green);
        let (b1, b2) = int2hex(c.blue);

        self.write_attribute_raw(id.to_str(), |buf| {
            buf.extend_from_slice(&[b'#', r1, r2, g1, g2, b1, b2])
        });
    }

    fn write_viewbox(&mut self, view_box: &ViewBox) {
        let r = view_box.rect;
        self.write_attribute_fmt(
            AId::ViewBox.to_str(),
            format_args!("{} {} {} {}", r.x(), r.y(), r.width(), r.height()),
        );

        if !view_box.aspect.is_default() {
            self.write_aspect(view_box.aspect);
        }
    }

    fn write_aspect(&mut self, aspect: AspectRatio) {
        let mut value = Vec::new();

        if aspect.defer {
            value.extend_from_slice(b"defer ");
        }

        let align = match aspect.align {
            Align::None => "none",
            Align::XMinYMin => "xMinYMin",
            Align::XMidYMin => "xMidYMin",
            Align::XMaxYMin => "xMaxYMin",
            Align::XMinYMid => "xMinYMid",
            Align::XMidYMid => "xMidYMid",
            Align::XMaxYMid => "xMaxYMid",
            Align::XMinYMax => "xMinYMax",
            Align::XMidYMax => "xMidYMax",
            Align::XMaxYMax => "xMaxYMax",
        };

        value.extend_from_slice(align.as_bytes());

        if aspect.slice {
            value.extend_from_slice(b" slice");
        }

        self.write_attribute_raw(AId::PreserveAspectRatio.to_str(), |buf| {
            buf.extend_from_slice(&value)
        });
    }

    fn write_units(&mut self, id: AId, units: Units, def: Units) {
        if units != def {
            self.write_attribute(
                id.to_str(),
                match units {
                    Units::UserSpaceOnUse => "userSpaceOnUse",
                    Units::ObjectBoundingBox => "objectBoundingBox",
                },
            );
        }
    }

    fn write_transform(&mut self, id: AId, ts: Transform, opt: &XmlOptions) {
        if !ts.is_default() {
            self.write_attribute_raw(id.to_str(), |buf| {
                buf.extend_from_slice(b"matrix(");
                write_num(ts.sx, buf, opt.transforms_precision);
                buf.push(b' ');
                write_num(ts.ky, buf, opt.transforms_precision);
                buf.push(b' ');
                write_num(ts.kx, buf, opt.transforms_precision);
                buf.push(b' ');
                write_num(ts.sy, buf, opt.transforms_precision);
                buf.push(b' ');
                write_num(ts.tx, buf, opt.transforms_precision);
                buf.push(b' ');
                write_num(ts.ty, buf, opt.transforms_precision);
                buf.extend_from_slice(b")");
            });
        }
    }

    fn write_visibility(&mut self, value: Visibility) {
        match value {
            Visibility::Visible => {}
            Visibility::Hidden => self.write_attribute(AId::Visibility.to_str(), "hidden"),
            Visibility::Collapse => self.write_attribute(AId::Visibility.to_str(), "collapse"),
        }
    }

    fn write_func_iri(&mut self, aid: AId, id: &str, opt: &XmlOptions) {
        let prefix = opt.id_prefix.as_deref().unwrap_or_default();
        self.write_attribute_fmt(aid.to_str(), format_args!("url(#{}{})", prefix, id));
    }

    fn write_rect_attrs(&mut self, r: NonZeroRect) {
        self.write_svg_attribute(AId::X, &r.x());
        self.write_svg_attribute(AId::Y, &r.y());
        self.write_svg_attribute(AId::Width, &r.width());
        self.write_svg_attribute(AId::Height, &r.height());
    }

    fn write_numbers(&mut self, aid: AId, list: &[f32]) {
        self.write_attribute_raw(aid.to_str(), |buf| {
            for n in list {
                buf.write_fmt(format_args!("{} ", n)).unwrap();
            }

            if !list.is_empty() {
                buf.pop();
            }
        });
    }

    fn write_filter_input(&mut self, id: AId, input: &filter::Input) {
        self.write_attribute(
            id.to_str(),
            match input {
                filter::Input::SourceGraphic => "SourceGraphic",
                filter::Input::SourceAlpha => "SourceAlpha",
                filter::Input::Reference(ref s) => s,
            },
        );
    }

    fn write_filter_primitive_attrs(&mut self, fe: &filter::Primitive) {
        if let Some(n) = fe.x {
            self.write_svg_attribute(AId::X, &n);
        }
        if let Some(n) = fe.y {
            self.write_svg_attribute(AId::Y, &n);
        }
        if let Some(n) = fe.width {
            self.write_svg_attribute(AId::Width, &n);
        }
        if let Some(n) = fe.height {
            self.write_svg_attribute(AId::Height, &n);
        }

        self.write_attribute(
            AId::ColorInterpolationFilters.to_str(),
            match fe.color_interpolation {
                filter::ColorInterpolation::SRGB => "sRGB",
                filter::ColorInterpolation::LinearRGB => "linearRGB",
            },
        );
    }

    fn write_filter_transfer_function(&mut self, eid: EId, fe: &filter::TransferFunction) {
        self.start_svg_element(eid);

        match fe {
            filter::TransferFunction::Identity => {
                self.write_svg_attribute(AId::Type, "identity");
            }
            filter::TransferFunction::Table(ref values) => {
                self.write_svg_attribute(AId::Type, "table");
                self.write_numbers(AId::TableValues, values);
            }
            filter::TransferFunction::Discrete(ref values) => {
                self.write_svg_attribute(AId::Type, "discrete");
                self.write_numbers(AId::TableValues, values);
            }
            filter::TransferFunction::Linear { slope, intercept } => {
                self.write_svg_attribute(AId::Type, "linear");
                self.write_svg_attribute(AId::Slope, &slope);
                self.write_svg_attribute(AId::Intercept, &intercept);
            }
            filter::TransferFunction::Gamma {
                amplitude,
                exponent,
                offset,
            } => {
                self.write_svg_attribute(AId::Type, "gamma");
                self.write_svg_attribute(AId::Amplitude, &amplitude);
                self.write_svg_attribute(AId::Exponent, &exponent);
                self.write_svg_attribute(AId::Offset, &offset);
            }
        }

        self.end_element();
    }

    fn write_image_data(&mut self, kind: &usvg_tree::ImageKind) {
        let svg_string;
        let (mime, data) = match kind {
            usvg_tree::ImageKind::JPEG(ref data) => ("jpeg", data.as_slice()),
            usvg_tree::ImageKind::PNG(ref data) => ("png", data.as_slice()),
            usvg_tree::ImageKind::GIF(ref data) => ("gif", data.as_slice()),
            usvg_tree::ImageKind::SVG(ref tree) => {
                svg_string = tree.to_string(&XmlOptions::default());
                ("svg+xml", svg_string.as_bytes())
            }
        };

        self.write_attribute_raw("xlink:href", |buf| {
            buf.extend_from_slice(b"data:image/");
            buf.extend_from_slice(mime.as_bytes());
            buf.extend_from_slice(b";base64, ");

            let mut enc =
                base64::write::EncoderWriter::new(buf, &base64::engine::general_purpose::STANDARD);
            enc.write_all(data).unwrap();
            enc.finish().unwrap();
        });
    }
}

fn has_xlink(node: &Node) -> bool {
    for n in node.descendants() {
        match *n.borrow() {
            NodeKind::Group(ref g) => {
                for filter in &g.filters {
                    if filter
                        .primitives
                        .iter()
                        .any(|p| matches!(p.kind, filter::Kind::Image(_)))
                    {
                        return true;
                    }
                }

                if let Some(ref mask) = g.mask {
                    if has_xlink(&mask.root) {
                        return true;
                    }

                    if let Some(ref sub_mask) = mask.mask {
                        if has_xlink(&sub_mask.root) {
                            return true;
                        }
                    }
                }
            }
            NodeKind::Image(_) => {
                return true;
            }
            NodeKind::Text(ref text) => {
                if text
                    .chunks
                    .iter()
                    .map(|chunk| {
                        if let TextFlow::Path(_) = chunk.text_flow {
                            true
                        } else {
                            false
                        }
                    })
                    .any(|b| b)
                {
                    return true;
                }
            }
            _ => {}
        }
    }

    false
}

fn write_base_grad(g: &BaseGradient, xml: &mut XmlWriter, opt: &XmlOptions) {
    xml.write_units(AId::GradientUnits, g.units, Units::ObjectBoundingBox);
    xml.write_transform(AId::GradientTransform, g.transform, opt);

    match g.spread_method {
        SpreadMethod::Pad => {}
        SpreadMethod::Reflect => xml.write_svg_attribute(AId::SpreadMethod, "reflect"),
        SpreadMethod::Repeat => xml.write_svg_attribute(AId::SpreadMethod, "repeat"),
    }

    for s in &g.stops {
        xml.start_svg_element(EId::Stop);
        xml.write_svg_attribute(AId::Offset, &s.offset.get());
        xml.write_color(AId::StopColor, s.color);
        if s.opacity != Opacity::ONE {
            xml.write_svg_attribute(AId::StopOpacity, &s.opacity.get());
        }

        xml.end_element();
    }
}

fn write_path(
    path: &Path,
    is_clip_path: bool,
    path_transform: Transform,
    clip_path: Option<&str>,
    opt: &XmlOptions,
    xml: &mut XmlWriter,
) {
    xml.start_svg_element(EId::Path);
    if !path.id.is_empty() {
        xml.write_id_attribute(&path.id, opt);
    }

    write_fill(&path.fill, is_clip_path, opt, xml);
    write_stroke(&path.stroke, opt, xml);

    xml.write_visibility(path.visibility);

    if path.paint_order == PaintOrder::StrokeAndFill {
        xml.write_svg_attribute(AId::PaintOrder, "stroke");
    }

    match path.rendering_mode {
        ShapeRendering::OptimizeSpeed => xml.write_svg_attribute(AId::ShapeRendering, "optimizeSpeed"),
        ShapeRendering::CrispEdges => xml.write_svg_attribute(AId::ShapeRendering, "crispEdges"),
        ShapeRendering::GeometricPrecision => {}
    }

    if let Some(id) = clip_path {
        xml.write_func_iri(AId::ClipPath, id, opt);
    }

    xml.write_transform(AId::Transform, path_transform, opt);

    xml.write_attribute_raw("d", |buf| {
        use tiny_skia_path::PathSegment;

        for seg in path.data.segments() {
            match seg {
                PathSegment::MoveTo(p) => {
                    buf.extend_from_slice(b"M ");
                    write_num(p.x, buf, opt.coordinates_precision);
                    buf.push(b' ');
                    write_num(p.y, buf, opt.coordinates_precision);
                    buf.push(b' ');
                }
                PathSegment::LineTo(p) => {
                    buf.extend_from_slice(b"L ");
                    write_num(p.x, buf, opt.coordinates_precision);
                    buf.push(b' ');
                    write_num(p.y, buf, opt.coordinates_precision);
                    buf.push(b' ');
                }
                PathSegment::QuadTo(p1, p) => {
                    buf.extend_from_slice(b"Q ");
                    write_num(p1.x, buf, opt.coordinates_precision);
                    buf.push(b' ');
                    write_num(p1.y, buf, opt.coordinates_precision);
                    buf.push(b' ');
                    write_num(p.x, buf, opt.coordinates_precision);
                    buf.push(b' ');
                    write_num(p.y, buf, opt.coordinates_precision);
                    buf.push(b' ');
                }
                PathSegment::CubicTo(p1, p2, p) => {
                    buf.extend_from_slice(b"C ");
                    write_num(p1.x, buf, opt.coordinates_precision);
                    buf.push(b' ');
                    write_num(p1.y, buf, opt.coordinates_precision);
                    buf.push(b' ');
                    write_num(p2.x, buf, opt.coordinates_precision);
                    buf.push(b' ');
                    write_num(p2.y, buf, opt.coordinates_precision);
                    buf.push(b' ');
                    write_num(p.x, buf, opt.coordinates_precision);
                    buf.push(b' ');
                    write_num(p.y, buf, opt.coordinates_precision);
                    buf.push(b' ');
                }
                PathSegment::Close => {
                    buf.extend_from_slice(b"Z ");
                }
            }
        }

        buf.pop();
    });

    xml.end_element();
}

fn write_fill(fill: &Option<Fill>, is_clip_path: bool, opt: &XmlOptions, xml: &mut XmlWriter) {
    if let Some(ref fill) = fill {
        write_paint(AId::Fill, &fill.paint, opt, xml);

        if fill.opacity != Opacity::ONE {
            xml.write_svg_attribute(AId::FillOpacity, &fill.opacity.get());
        }

        if !fill.rule.is_default() {
            let name = if is_clip_path {
                AId::ClipRule
            } else {
                AId::FillRule
            };

            xml.write_svg_attribute(name, "evenodd");
        }
    } else {
        xml.write_svg_attribute(AId::Fill, "none");
    }
}

fn write_stroke(stroke: &Option<Stroke>, opt: &XmlOptions, xml: &mut XmlWriter) {
    if let Some(ref stroke) = stroke {
        write_paint(AId::Stroke, &stroke.paint, opt, xml);

        if stroke.opacity != Opacity::ONE {
            xml.write_svg_attribute(AId::StrokeOpacity, &stroke.opacity.get());
        }

        if !stroke.dashoffset.approx_zero_ulps(4) {
            xml.write_svg_attribute(AId::StrokeDashoffset, &stroke.dashoffset)
        }

        if !stroke.miterlimit.is_default() {
            xml.write_svg_attribute(AId::StrokeMiterlimit, &stroke.miterlimit.get());
        }

        if stroke.width.get() != 1.0 {
            xml.write_svg_attribute(AId::StrokeWidth, &stroke.width.get());
        }

        match stroke.linecap {
            LineCap::Butt => {}
            LineCap::Round => xml.write_svg_attribute(AId::StrokeLinecap, "round"),
            LineCap::Square => xml.write_svg_attribute(AId::StrokeLinecap, "square"),
        }

        match stroke.linejoin {
            LineJoin::Miter => {}
            LineJoin::MiterClip => xml.write_svg_attribute(AId::StrokeLinejoin, "miter-clip"),
            LineJoin::Round => xml.write_svg_attribute(AId::StrokeLinejoin, "round"),
            LineJoin::Bevel => xml.write_svg_attribute(AId::StrokeLinejoin, "bevel"),
        }

        if let Some(ref array) = stroke.dasharray {
            xml.write_numbers(AId::StrokeDasharray, array);
        }
    } else {
        // Always set `stroke` to `none` to override the parent value.
        // In 99.9% of the cases it's redundant, but a group with `filter` with `StrokePaint`
        // will set `stroke`, which will interfere with children nodes.
        xml.write_svg_attribute(AId::Stroke, "none");
    }
}

fn write_paint(aid: AId, paint: &Paint, opt: &XmlOptions, xml: &mut XmlWriter) {
    match paint {
        Paint::Color(c) => xml.write_color(aid, *c),
        Paint::LinearGradient(ref lg) => xml.write_func_iri(aid, &lg.id, opt),
        Paint::RadialGradient(ref rg) => xml.write_func_iri(aid, &rg.id, opt),
        Paint::Pattern(ref patt) => xml.write_func_iri(aid, &patt.id, opt),
    }
}

fn write_light_source(light: &filter::LightSource, xml: &mut XmlWriter) {
    match light {
        filter::LightSource::DistantLight(ref light) => {
            xml.start_svg_element(EId::FeDistantLight);
            xml.write_svg_attribute(AId::Azimuth, &light.azimuth);
            xml.write_svg_attribute(AId::Elevation, &light.elevation);
        }
        filter::LightSource::PointLight(ref light) => {
            xml.start_svg_element(EId::FePointLight);
            xml.write_svg_attribute(AId::X, &light.x);
            xml.write_svg_attribute(AId::Y, &light.y);
            xml.write_svg_attribute(AId::Z, &light.z);
        }
        filter::LightSource::SpotLight(ref light) => {
            xml.start_svg_element(EId::FeSpotLight);
            xml.write_svg_attribute(AId::X, &light.x);
            xml.write_svg_attribute(AId::Y, &light.y);
            xml.write_svg_attribute(AId::Z, &light.z);
            xml.write_svg_attribute(AId::PointsAtX, &light.points_at_x);
            xml.write_svg_attribute(AId::PointsAtY, &light.points_at_y);
            xml.write_svg_attribute(AId::PointsAtZ, &light.points_at_z);
            xml.write_svg_attribute(AId::SpecularExponent, &light.specular_exponent);
            if let Some(ref n) = light.limiting_cone_angle {
                xml.write_svg_attribute(AId::LimitingConeAngle, n);
            }
        }
    }

    xml.end_element();
}

static POW_VEC: &[f32] = &[
    1.0,
    10.0,
    100.0,
    1_000.0,
    10_000.0,
    100_000.0,
    1_000_000.0,
    10_000_000.0,
    100_000_000.0,
    1_000_000_000.0,
    10_000_000_000.0,
    100_000_000_000.0,
    1_000_000_000_000.0,
];

fn write_num(num: f32, buf: &mut Vec<u8>, precision: u8) {
    // If number is an integer, it's faster to write it as i32.
    if num.fract().approx_zero_ulps(4) {
        write!(buf, "{}", num as i32).unwrap();
        return;
    }

    // Round numbers up to the specified precision to prevent writing
    // ugly numbers like 29.999999999999996.
    // It's not 100% correct, but differences are insignificant.
    //
    // Note that at least in Rust 1.64 the number formatting in debug and release modes
    // can be slightly different. So having a lower precision makes
    // our output and tests reproducible.
    let v = (num * POW_VEC[precision as usize]).round() / POW_VEC[precision as usize];

    write!(buf, "{}", v).unwrap();
}<|MERGE_RESOLUTION|>--- conflicted
+++ resolved
@@ -68,11 +68,7 @@
     xml.write_svg_attribute(AId::Height, &writer_context.tree.size.height());
     xml.write_viewbox(&writer_context.tree.view_box);
     xml.write_attribute("xmlns", "http://www.w3.org/2000/svg");
-<<<<<<< HEAD
     if has_xlink(&writer_context.tree.root) {
-=======
-    if has_xlink(&tree.root) {
->>>>>>> 3e452c14
         xml.write_attribute("xmlns:xlink", "http://www.w3.org/1999/xlink");
     }
 
@@ -641,17 +637,12 @@
                 // Group will contain a single path element and we should set
                 // `clip-path` on it.
 
-<<<<<<< HEAD
-                if let Some(node) = node.first_child() {
-                    if let NodeKind::Path(ref path) = *node.borrow() {
-=======
                 // TODO: As mentioned above, if it is a group element it should only contain a
                 // single path element. However when converting text nodes to path, multiple
                 // paths might be present. As a temporary workaround, we just loop over all
                 // children instead.
                 for child in node.children() {
                     if let NodeKind::Path(ref path) = *child.borrow() {
->>>>>>> 3e452c14
                         let path = path.clone();
 
                         let clip_id = g.clip_path.as_ref().map(|cp| cp.id.as_str());
