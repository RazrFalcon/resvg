--- conflicted
+++ resolved
@@ -31,13 +31,7 @@
 mod filter;
 mod image;
 mod path;
-<<<<<<< HEAD
-mod pattern;
-mod stroke;
-=======
 mod style;
-mod text;
->>>>>>> 6e82f79f
 
 mod prelude {
     pub use super::super::prelude::*;
