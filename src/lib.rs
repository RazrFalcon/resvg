--- conflicted
+++ resolved
@@ -24,13 +24,11 @@
 #[cfg(feature = "cairo-backend")]
 pub use cairo;
 
-<<<<<<< HEAD
-#[cfg(feature = "raqote-backend")] pub extern crate raqote;
-
-=======
 #[cfg(feature = "qt-backend")]
 pub use resvg_qt as qt;
->>>>>>> bce4d70a
+
+#[cfg(feature = "raqote-backend")]
+pub use raqote;
 
 pub use usvg::{
     svgdom,
