// This Source Code Form is subject to the terms of the Mozilla Public
// License, v. 2.0. If a copy of the MPL was not distributed with this
// file, You can obtain one at http://mozilla.org/MPL/2.0/.

/*!
*resvg* is an [SVG](https://en.wikipedia.org/wiki/Scalable_Vector_Graphics) rendering library.

*resvg* can be used to render SVG files based on a
[static](http://www.w3.org/TR/SVG11/feature#SVG-static)
[SVG Full 1.1](https://www.w3.org/TR/SVG/Overview.html) subset.
In simple terms: no animations and scripting.

It can be used as a simple SVG to PNG converted.
And as an embeddable library to paint SVG on an application native canvas.
*/

#![doc(html_root_url = "https://docs.rs/resvg/0.6.1")]

//#![forbid(unsafe_code)]
#![warn(missing_docs)]

#[cfg(feature = "cairo-backend")]
pub use cairo;

#[cfg(feature = "qt-backend")]
pub use resvg_qt as qt;

<<<<<<< HEAD
#[cfg(feature = "raqote-backend")]
pub use raqote;

pub use usvg::{
    self,
    svgdom,
    Error,
};
=======
pub use usvg::{self, svgdom, Error};
>>>>>>> 48a2a697


#[cfg(feature = "cairo-backend")]
pub mod backend_cairo;

#[cfg(feature = "qt-backend")]
pub mod backend_qt;

#[cfg(feature = "raqote-backend")]
pub mod backend_raqote;

pub mod utils;
mod backend_utils;
mod geom;
mod layers;
mod options;

/// Commonly used types and traits.
pub mod prelude {
    pub use usvg::{self, prelude::*};
    pub use crate::{geom::*, options::*, utils, OutputImage, Render};
}

pub use crate::geom::*;
pub use crate::options::*;


/// A generic interface for image rendering.
///
/// Instead of using backend implementation directly, you can
/// use this trait to write backend-independent code.
pub trait Render {
    /// Renders SVG to image.
    ///
    /// Returns `None` if an image allocation failed.
    fn render_to_image(
        &self,
        tree: &usvg::Tree,
        opt: &Options,
    ) -> Option<Box<OutputImage>>;

    /// Renders SVG node to image.
    ///
    /// Returns `None` if an image allocation failed.
    fn render_node_to_image(
        &self,
        node: &usvg::Node,
        opt: &Options,
    ) -> Option<Box<OutputImage>>;

    /// Calculates node's absolute bounding box.
    ///
    /// Note: this method can be pretty expensive.
    fn calc_node_bbox(
        &self,
        node: &usvg::Node,
        opt: &Options,
    ) -> Option<Rect>;
}

/// A generic interface for output image.
pub trait OutputImage {
    /// Saves rendered image to the selected path.
    fn save(
        &self,
        path: &std::path::Path,
    ) -> bool;
}


/// Returns default backend.
///
/// - If both backends are enabled - cairo backend will be returned.
/// - If no backends are enabled - will panic.
/// - Otherwise will return a corresponding backend.
#[allow(unreachable_code)]
pub fn default_backend() -> Box<Render> {
    #[cfg(feature = "cairo-backend")]
    {
        return Box::new(backend_cairo::Backend);
    }

    #[cfg(feature = "qt-backend")]
    {
        return Box::new(backend_qt::Backend);
    }

    #[cfg(feature = "raqote-backend")]
    {
        return Box::new(backend_raqote::Backend);
    }

    unreachable!("at least one backend must be enabled")
}<|MERGE_RESOLUTION|>--- conflicted
+++ resolved
@@ -25,18 +25,10 @@
 #[cfg(feature = "qt-backend")]
 pub use resvg_qt as qt;
 
-<<<<<<< HEAD
 #[cfg(feature = "raqote-backend")]
 pub use raqote;
 
-pub use usvg::{
-    self,
-    svgdom,
-    Error,
-};
-=======
 pub use usvg::{self, svgdom, Error};
->>>>>>> 48a2a697
 
 
 #[cfg(feature = "cairo-backend")]
