--- conflicted
+++ resolved
@@ -299,46 +299,4 @@
     fn get_type<T: FromValue + ?Sized>(&self, id: AId) -> Option<&T> {
         self.get_value(id).and_then(|av| FromValue::get(av))
     }
-<<<<<<< HEAD
-}
-
-
-/// Checks that type has a default value.
-pub trait IsDefault: Default {
-    /// Checks that type has a default value.
-    fn is_default(&self) -> bool;
-}
-
-impl<T: Default + PartialEq + Copy> IsDefault for T {
-    fn is_default(&self) -> bool {
-        *self == Self::default()
-    }
-}
-
-
-/// Checks that the current number is > 0.
-pub trait IsValidLength {
-    /// Checks that the current number is > 0.
-    fn is_valid_length(&self) -> bool;
-}
-
-impl IsValidLength for f64 {
-    fn is_valid_length(&self) -> bool {
-        *self > 0.0
-    }
-}
-
-
-/// Converts `Rect` into bbox `Transform`.
-pub trait TransformFromBBox: Sized {
-    /// Converts `Rect` into bbox `Transform`.
-    fn from_bbox(bbox: Rect) -> Self;
-}
-
-impl TransformFromBBox for tree::Transform {
-    fn from_bbox(bbox: Rect) -> Self {
-        Self::new(bbox.width(), 0.0, 0.0, bbox.height(), bbox.x(), bbox.y())
-    }
-=======
->>>>>>> d6c15533
 }