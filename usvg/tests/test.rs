extern crate usvg;
#[macro_use] extern crate pretty_assertions;

use usvg::svgdom;
use svgdom::WriteBuffer;

use std::fmt;


#[derive(Clone, Copy, PartialEq)]
struct MStr<'a>(&'a str);

impl<'a> fmt::Debug for MStr<'a> {
    fn fmt(&self, f: &mut fmt::Formatter) -> fmt::Result {
        write!(f, "{}", self.0)
    }
}

macro_rules! test {
    ($name:ident, $keep_named_groups:expr, $input:expr, $output:expr) => {
        #[test]
        fn $name() {
            let re_opt = usvg::Options {
                keep_named_groups: $keep_named_groups,
                .. usvg::Options::default()
            };
            let tree = usvg::Tree::from_str($input, &re_opt).unwrap();

            let dom_opt = svgdom::WriteOptions {
                use_single_quote: true,
                attributes_indent: svgdom::Indent::Spaces(4),
                attributes_order: svgdom::AttributesOrder::Specification,
                .. svgdom::WriteOptions::default()
            };

            assert_eq!(MStr(&tree.to_svgdom().with_write_opt(&dom_opt).to_string()),
                       MStr($output));
        }
    };
}

test!(minimal, false,
"<svg xmlns='http://www.w3.org/2000/svg' viewBox='0 0 1 1'>
    <rect width='10' height='10'/>
</svg>
",
"<svg
    xmlns='http://www.w3.org/2000/svg'
    width='1'
    height='1'
    viewBox='0 0 1 1'
    xmlns:usvg='https://github.com/RazrFalcon/usvg'
    usvg:version='0.5.0'>
    <defs/>
    <path
        d='M 0 0 L 10 0 L 10 10 L 0 10 Z'/>
</svg>
");

test!(groups, false,
"<svg xmlns='http://www.w3.org/2000/svg' viewBox='0 0 1 1'>
    <g>
        <g>
            <rect width='10' height='10'/>
        </g>
    </g>
</svg>
",
"<svg
    xmlns='http://www.w3.org/2000/svg'
    width='1'
    height='1'
    viewBox='0 0 1 1'
    xmlns:usvg='https://github.com/RazrFalcon/usvg'
    usvg:version='0.5.0'>
    <defs/>
    <path
        d='M 0 0 L 10 0 L 10 10 L 0 10 Z'/>
</svg>
");

test!(clippath_with_invalid_child, false,
"<svg xmlns='http://www.w3.org/2000/svg' viewBox='0 0 1 1'>
    <clipPath id='clip1'>
        <rect/>
    </clipPath>
    <rect clip-path='url(#clip1)' width='10' height='10'/>
</svg>",
"<svg
    xmlns='http://www.w3.org/2000/svg'
    width='1'
    height='1'
    viewBox='0 0 1 1'
    xmlns:usvg='https://github.com/RazrFalcon/usvg'
    usvg:version='0.5.0'>
    <defs/>
</svg>
");

test!(clippath_with_invalid_children, false,
"<svg xmlns='http://www.w3.org/2000/svg' viewBox='0 0 1 1'>
    <clipPath id='clip1'>
        <rect/>
        <line/>
        <polyline/>
        <polygon/>
        <circle/>
        <ellipse/>
        <path/>
    </clipPath>
    <rect clip-path='url(#clip1)' width='10' height='10'/>
</svg>",
"<svg
    xmlns='http://www.w3.org/2000/svg'
    width='1'
    height='1'
    viewBox='0 0 1 1'
    xmlns:usvg='https://github.com/RazrFalcon/usvg'
    usvg:version='0.5.0'>
    <defs/>
</svg>
");

test!(group_clippath, false,
"<svg xmlns='http://www.w3.org/2000/svg' viewBox='0 0 1 1'>
    <clipPath id='clip1'>
        <rect width='10' height='10'/>
    </clipPath>
    <rect clip-path='url(#clip1)' width='10' height='10'/>
</svg>",
"<svg
    xmlns='http://www.w3.org/2000/svg'
    width='1'
    height='1'
    viewBox='0 0 1 1'
    xmlns:usvg='https://github.com/RazrFalcon/usvg'
    usvg:version='0.5.0'>
    <defs>
        <clipPath
            id='clip1'>
            <path
                d='M 0 0 L 10 0 L 10 10 L 0 10 Z'/>
        </clipPath>
    </defs>
    <g
        clip-path='url(#clip1)'>
        <path
            d='M 0 0 L 10 0 L 10 10 L 0 10 Z'/>
    </g>
</svg>
");

// We remove all groups by default.
test!(ignore_groups_with_id, false,
"<svg xmlns='http://www.w3.org/2000/svg' viewBox='0 0 1 1'>
    <g id='some_group'>
        <rect width='10' height='10'/>
    </g>
</svg>",
"<svg
    xmlns='http://www.w3.org/2000/svg'
    width='1'
    height='1'
    viewBox='0 0 1 1'
    xmlns:usvg='https://github.com/RazrFalcon/usvg'
    usvg:version='0.5.0'>
    <defs/>
    <path
        id='some_group'
        d='M 0 0 L 10 0 L 10 10 L 0 10 Z'/>
</svg>
");

test!(pattern_with_invalid_child, false,
"<svg xmlns='http://www.w3.org/2000/svg' viewBox='0 0 1 1'>
    <pattern id='patt1'>
        <rect/>
    </pattern>
    <rect fill='url(#patt1)' width='10' height='10'/>
</svg>",
"<svg
    xmlns='http://www.w3.org/2000/svg'
    width='1'
    height='1'
    viewBox='0 0 1 1'
    xmlns:usvg='https://github.com/RazrFalcon/usvg'
    usvg:version='0.5.0'>
    <defs/>
    <path
        fill='none'
        visibility='hidden'
        d='M 0 0 L 10 0 L 10 10 L 0 10 Z'/>
</svg>
");

test!(pattern_without_children, false,
"<svg xmlns='http://www.w3.org/2000/svg' viewBox='0 0 1 1'>
    <pattern id='patt1' patternUnits='userSpaceOnUse' width='20' height='40'/>
    <rect fill='url(#patt1)' width='10' height='10'/>
</svg>",
"<svg
    xmlns='http://www.w3.org/2000/svg'
    width='1'
    height='1'
    viewBox='0 0 1 1'
    xmlns:usvg='https://github.com/RazrFalcon/usvg'
    usvg:version='0.5.0'>
    <defs/>
    <path
        fill='none'
        visibility='hidden'
        d='M 0 0 L 10 0 L 10 10 L 0 10 Z'/>
</svg>
");

// TODO: add mask, filter, marker
// All supported elements should be listed.
// We keep id's even if `keep_named_groups` is disabled.
// ID on `svg`, `defs`, `stop` is ignored because they can't be rendered
test!(preserve_id, false,
"<svg id='svg1' xmlns='http://www.w3.org/2000/svg' viewBox='0 0 1 1'>
    <defs id='defs1'>
        <linearGradient id='lg1'>
            <stop id='stop1' offset='0' stop-color='white'/>
            <stop offset='1' stop-color='black'/>
        </linearGradient>
        <radialGradient id='rg1'>
            <stop offset='0' stop-color='white'/>
            <stop offset='1' stop-color='black'/>
        </radialGradient>
        <clipPath id='clip1'>
            <rect id='rect2' width='10' height='10'/>
        </clipPath>
        <pattern id='patt1' width='1' height='1'>
            <rect width='10' height='10'/>
        </pattern>
    </defs>
    <rect id='rect1' fill='url(#lg1)' stroke='url(#rg1)' clip-path='url(#clip1)' width='10' height='10'/>
    <path id='path1' fill='url(#patt1)' d='M 10 20 30 40'/>
    <text id='text1' font-family='Arial'>A</text>
    <text id='text2' font-family='Arial'><tspan id='tspan2'>A</tspan></text>
    <image id='image1' width='1' height='1' xlink:href='data:image/png;base64,
        iVBORw0KGgoAAAANSUhEUgAAABAAAAAQAQMAAAAlPW0iAAAAB3RJTUUH4gMLDwAjrsLbtwAAAAlw
        SFlzAAAuIwAALiMBeKU/dgAAABl0RVh0Q29tbWVudABDcmVhdGVkIHdpdGggR0lNUFeBDhcAAAAG
        UExURQAA/xjQP14JpdQAAAABYktHRACIBR1IAAAAFklEQVR42mMAgvp/IJTAhgdB1ADVAgDvdAnx
        N1Ib1gAAAABJRU5ErkJggg=='/>
</svg>",
"<svg
    xmlns='http://www.w3.org/2000/svg'
    xmlns:xlink='http://www.w3.org/1999/xlink'
    width='1'
    height='1'
    viewBox='0 0 1 1'
    xmlns:usvg='https://github.com/RazrFalcon/usvg'
    usvg:version='0.5.0'>
    <defs>
        <linearGradient
            id='lg1'
            x1='0'
            y1='0'
            x2='1'
            y2='0'>
            <stop
                stop-color='#ffffff'
                offset='0'/>
            <stop
                stop-color='#000000'
                offset='1'/>
        </linearGradient>
        <radialGradient
            id='rg1'
            cx='0.5'
            cy='0.5'
            r='0.5'
            fx='0.5'
            fy='0.5'>
            <stop
                stop-color='#ffffff'
                offset='0'/>
            <stop
                stop-color='#000000'
                offset='1'/>
        </radialGradient>
        <clipPath
            id='clip1'>
            <path
                id='rect2'
                d='M 0 0 L 10 0 L 10 10 L 0 10 Z'/>
        </clipPath>
        <pattern
            id='patt1'
            x='0'
            y='0'
            width='1'
            height='1'>
            <path
                d='M 0 0 L 10 0 L 10 10 L 0 10 Z'/>
        </pattern>
    </defs>
    <g
        clip-path='url(#clip1)'>
        <path
            id='rect1'
            fill='url(#lg1)'
            stroke='url(#rg1)'
            d='M 0 0 L 10 0 L 10 10 L 0 10 Z'/>
    </g>
    <path
        id='path1'
        fill='url(#patt1)'
        d='M 10 20 L 30 40'/>
<<<<<<< HEAD
    <path
        id='text1'
        fill='#000000'
        fill-opacity='1'
        fill-rule='nonzero'
        stroke='none'
        marker-end='none'
        marker-mid='none'
        marker-start='none'
        visibility='visible'
        d='M -0.017578125 0 L 3.28125 -8.58984375 L 4.505859375 -8.58984375 L 8.021484375 0 \
        L 6.7265625 0 L 5.724609375 -2.6015625 L 2.1328125 -2.6015625 L 1.189453125 0 Z \
        M 2.4609375 -3.52734375 L 5.373046875 -3.52734375 L 4.4765625 -5.90625 \
        C 4.20312488079 -6.62890648842 4.00000011921 -7.22265601158 3.8671875 -7.6875 \
        C 3.75781238079 -7.13671875 3.603515625 -6.58984351158 3.404296875 -6.046875 Z'/>
    <path
        id='text2'
        fill='#000000'
        fill-opacity='1'
        fill-rule='nonzero'
        stroke='none'
        marker-end='none'
        marker-mid='none'
        marker-start='none'
        visibility='visible'
        d='M -0.017578125 0 L 3.28125 -8.58984375 L 4.505859375 -8.58984375 L 8.021484375 0 \
        L 6.7265625 0 L 5.724609375 -2.6015625 L 2.1328125 -2.6015625 L 1.189453125 0 Z \
        M 2.4609375 -3.52734375 L 5.373046875 -3.52734375 L 4.4765625 -5.90625 \
        C 4.20312488079 -6.62890648842 4.00000011921 -7.22265601158 3.8671875 -7.6875 \
        C 3.75781238079 -7.13671875 3.603515625 -6.58984351158 3.404296875 -6.046875 Z'/>
=======
    <text
        id='text1'><tspan><tspan
        font-family='Times New Roman'
        font-size='12'>Some text</tspan></tspan></text>
    <text
        id='text2'><tspan><tspan
        font-family='Times New Roman'
        font-size='12'>Some text</tspan></tspan></text>
>>>>>>> 0f31ed6c
    <image
        id='image1'
        x='0'
        y='0'
        width='1'
        height='1'
        xlink:href='data:image/png;base64, iVBORw0KGgoAAAANSUhEUgAAABAAAAAQAQMAAAAlPW0iAAAAB3RJT\
        UUH4gMLDwAjrsLbtwAAAAlwSFlzAAAuIwAALiMBeKU/dgAAABl0RVh0Q29tbWVudABDcmVhdGVkIHdpdGggR0lNU\
        FeBDhcAAAAGUExURQAA/xjQP14JpdQAAAABYktHRACIBR1IAAAAFklEQVR42mMAgvp/IJTAhgdB1ADVAgDvdAnxN\
        1Ib1gAAAABJRU5ErkJggg=='/>
</svg>
");

// No need to keep empty groups even if `keep_named_groups` is enabled.
test!(ignore_empty_groups_with_id, true,
"<svg xmlns='http://www.w3.org/2000/svg' viewBox='0 0 1 1'>
    <g id='some_group'/>
</svg>",
"<svg
    xmlns='http://www.w3.org/2000/svg'
    width='1'
    height='1'
    viewBox='0 0 1 1'
    xmlns:usvg='https://github.com/RazrFalcon/usvg'
    usvg:version='0.5.0'>
    <defs/>
</svg>
");

test!(keep_groups_with_id, true,
"<svg xmlns='http://www.w3.org/2000/svg' viewBox='0 0 1 1'>
    <g id='some_group'>
        <rect width='10' height='10'/>
    </g>
</svg>",
"<svg
    xmlns='http://www.w3.org/2000/svg'
    width='1'
    height='1'
    viewBox='0 0 1 1'
    xmlns:usvg='https://github.com/RazrFalcon/usvg'
    usvg:version='0.5.0'>
    <defs/>
    <g
        id='some_group'>
        <path
            d='M 0 0 L 10 0 L 10 10 L 0 10 Z'/>
    </g>
</svg>
");

test!(simplify_paths_1, false,
"<svg xmlns='http://www.w3.org/2000/svg' viewBox='0 0 1 1'>
    <path d='M 10 20 L 10 30 Z Z Z'/>
</svg>",
"<svg
    xmlns='http://www.w3.org/2000/svg'
    width='1'
    height='1'
    viewBox='0 0 1 1'
    xmlns:usvg='https://github.com/RazrFalcon/usvg'
    usvg:version='0.5.0'>
    <defs/>
    <path
        d='M 10 20 L 10 30 Z'/>
</svg>
");

test!(group_with_default_opacity, false,
"<svg xmlns='http://www.w3.org/2000/svg' viewBox='0 0 1 1'>
    <g opacity='1'>
        <path d='M 10 20 L 10 30'/>
        <path d='M 10 20 L 10 30'/>
    </g>
</svg>",
"<svg
    xmlns='http://www.w3.org/2000/svg'
    width='1'
    height='1'
    viewBox='0 0 1 1'
    xmlns:usvg='https://github.com/RazrFalcon/usvg'
    usvg:version='0.5.0'>
    <defs/>
    <path
        d='M 10 20 L 10 30'/>
    <path
        d='M 10 20 L 10 30'/>
</svg>
");

//// Marker resolving should not produce a group.
//test!(marker_with_visible_overflow, false,
//"<svg xmlns='http://www.w3.org/2000/svg' viewBox='0 0 1 1'>
//    <marker id='marker1' overflow='visible'>
//        <rect width='10' height='10'/>
//    </marker>
//    <path d='M 10 10 L 20 20' marker-start='url(#marker1)'/>
//</svg>",
//"<svg
//    xmlns='http://www.w3.org/2000/svg'
//    width='1'
//    height='1'
//    viewBox='0 0 1 1'
//    xmlns:usvg='https://github.com/RazrFalcon/usvg'
//    usvg:version='0.5.0'>
//    <defs/>
//    <path
//        fill='#000000'
//        fill-opacity='1'
//        fill-rule='nonzero'
//        stroke='none'
//        visibility='visible'
//        d='M 10 10 L 20 20'/>
//    <path
//        fill='#000000'
//        fill-opacity='1'
//        fill-rule='nonzero'
//        stroke='none'
//        visibility='visible'
//        d='M 0 0 L 10 0 L 10 10 L 0 10 Z'/>
//</svg>
//");<|MERGE_RESOLUTION|>--- conflicted
+++ resolved
@@ -309,17 +309,8 @@
         id='path1'
         fill='url(#patt1)'
         d='M 10 20 L 30 40'/>
-<<<<<<< HEAD
     <path
         id='text1'
-        fill='#000000'
-        fill-opacity='1'
-        fill-rule='nonzero'
-        stroke='none'
-        marker-end='none'
-        marker-mid='none'
-        marker-start='none'
-        visibility='visible'
         d='M -0.017578125 0 L 3.28125 -8.58984375 L 4.505859375 -8.58984375 L 8.021484375 0 \
         L 6.7265625 0 L 5.724609375 -2.6015625 L 2.1328125 -2.6015625 L 1.189453125 0 Z \
         M 2.4609375 -3.52734375 L 5.373046875 -3.52734375 L 4.4765625 -5.90625 \
@@ -327,29 +318,11 @@
         C 3.75781238079 -7.13671875 3.603515625 -6.58984351158 3.404296875 -6.046875 Z'/>
     <path
         id='text2'
-        fill='#000000'
-        fill-opacity='1'
-        fill-rule='nonzero'
-        stroke='none'
-        marker-end='none'
-        marker-mid='none'
-        marker-start='none'
-        visibility='visible'
         d='M -0.017578125 0 L 3.28125 -8.58984375 L 4.505859375 -8.58984375 L 8.021484375 0 \
         L 6.7265625 0 L 5.724609375 -2.6015625 L 2.1328125 -2.6015625 L 1.189453125 0 Z \
         M 2.4609375 -3.52734375 L 5.373046875 -3.52734375 L 4.4765625 -5.90625 \
         C 4.20312488079 -6.62890648842 4.00000011921 -7.22265601158 3.8671875 -7.6875 \
         C 3.75781238079 -7.13671875 3.603515625 -6.58984351158 3.404296875 -6.046875 Z'/>
-=======
-    <text
-        id='text1'><tspan><tspan
-        font-family='Times New Roman'
-        font-size='12'>Some text</tspan></tspan></text>
-    <text
-        id='text2'><tspan><tspan
-        font-family='Times New Roman'
-        font-size='12'>Some text</tspan></tspan></text>
->>>>>>> 0f31ed6c
     <image
         id='image1'
         x='0'
